//
// Copyright (C) 2016 The Android Open Source Project
//
// Licensed under the Apache License, Version 2.0 (the "License");
// you may not use this file except in compliance with the License.
// You may obtain a copy of the License at
//
//      http://www.apache.org/licenses/LICENSE-2.0
//
// Unless required by applicable law or agreed to in writing, software
// distributed under the License is distributed on an "AS IS" BASIS,
// WITHOUT WARRANTIES OR CONDITIONS OF ANY KIND, either express or implied.
// See the License for the specific language governing permissions and
// limitations under the License.
//

#include "update_engine/update_attempter_android.h"

#include <algorithm>
#include <map>
#include <memory>
#include <utility>

#include <android-base/properties.h>
#include <base/bind.h>
#include <base/logging.h>
#include <base/strings/string_number_conversions.h>
#include <brillo/bind_lambda.h>
#include <brillo/data_encoding.h>
#include <brillo/message_loops/message_loop.h>
#include <brillo/strings/string_utils.h>
#include <cutils/sched_policy.h>
#include <log/log_safetynet.h>
#include <cutils/sched_policy.h>
#include <log/log.h>

#include "update_engine/common/constants.h"
#include "update_engine/common/error_code_utils.h"
#include "update_engine/common/file_fetcher.h"
#include "update_engine/common/utils.h"
#include "update_engine/daemon_state_interface.h"
#include "update_engine/metrics_reporter_interface.h"
#include "update_engine/metrics_utils.h"
#include "update_engine/network_selector.h"
#include "update_engine/payload_consumer/delta_performer.h"
#include "update_engine/payload_consumer/download_action.h"
#include "update_engine/payload_consumer/file_descriptor.h"
#include "update_engine/payload_consumer/file_descriptor_utils.h"
#include "update_engine/payload_consumer/filesystem_verifier_action.h"
#include "update_engine/payload_consumer/payload_constants.h"
#include "update_engine/payload_consumer/payload_metadata.h"
#include "update_engine/payload_consumer/postinstall_runner_action.h"
#include "update_engine/update_status_utils.h"

#ifndef _UE_SIDELOAD
// Do not include support for external HTTP(s) urls when building
// update_engine_sideload.
#include "update_engine/libcurl_http_fetcher.h"
#endif

using base::Bind;
using base::Time;
using base::TimeDelta;
using base::TimeTicks;
using std::shared_ptr;
using std::string;
using std::vector;
using update_engine::UpdateEngineStatus;

namespace chromeos_update_engine {

namespace {

// Minimum threshold to broadcast an status update in progress and time.
const double kBroadcastThresholdProgress = 0.01;  // 1%
const int kBroadcastThresholdSeconds = 10;

const char* const kErrorDomain = "update_engine";
// TODO(deymo): Convert the different errors to a numeric value to report them
// back on the service error.
const char* const kGenericError = "generic_error";

// Log and set the error on the passed ErrorPtr.
bool LogAndSetError(brillo::ErrorPtr* error,
                    const tracked_objects::Location& location,
                    const string& reason) {
  brillo::Error::AddTo(error, location, kErrorDomain, kGenericError, reason);
  LOG(ERROR) << "Replying with failure: " << location.ToString() << ": "
             << reason;
  return false;
}

bool GetHeaderAsBool(const string& header, bool default_value) {
  int value = 0;
  if (base::StringToInt(header, &value) && (value == 0 || value == 1))
    return value == 1;
  return default_value;
}

}  // namespace

UpdateAttempterAndroid::UpdateAttempterAndroid(
    DaemonStateInterface* daemon_state,
    PrefsInterface* prefs,
    BootControlInterface* boot_control,
    HardwareInterface* hardware)
    : daemon_state_(daemon_state),
      prefs_(prefs),
      boot_control_(boot_control),
      hardware_(hardware),
      processor_(new ActionProcessor()),
      clock_(new Clock()) {
  metrics_reporter_ = metrics::CreateMetricsReporter();
  network_selector_ = network::CreateNetworkSelector();
  set_cpuset_policy(0, SP_BACKGROUND);
}

UpdateAttempterAndroid::~UpdateAttempterAndroid() {
  // Release ourselves as the ActionProcessor's delegate to prevent
  // re-scheduling the updates due to the processing stopped.
  processor_->set_delegate(nullptr);
}

void UpdateAttempterAndroid::Init() {
  // In case of update_engine restart without a reboot we need to restore the
  // reboot needed state.
  if (UpdateCompletedOnThisBoot()) {
    SetStatusAndNotify(UpdateStatus::UPDATED_NEED_REBOOT);
  } else {
    SetStatusAndNotify(UpdateStatus::IDLE);
    UpdatePrefsAndReportUpdateMetricsOnReboot();
  }
}

bool UpdateAttempterAndroid::ApplyPayload(
    const string& payload_url,
    int64_t payload_offset,
    int64_t payload_size,
    const vector<string>& key_value_pair_headers,
    brillo::ErrorPtr* error) {
  if (status_ == UpdateStatus::UPDATED_NEED_REBOOT) {
    return LogAndSetError(
        error, FROM_HERE, "An update already applied, waiting for reboot");
  }
  if (ongoing_update_) {
    return LogAndSetError(
        error, FROM_HERE, "Already processing an update, cancel it first.");
  }
  DCHECK(status_ == UpdateStatus::IDLE);

  std::map<string, string> headers;
  for (const string& key_value_pair : key_value_pair_headers) {
    string key;
    string value;
    if (!brillo::string_utils::SplitAtFirst(
            key_value_pair, "=", &key, &value, false)) {
      return LogAndSetError(
          error, FROM_HERE, "Passed invalid header: " + key_value_pair);
    }
    if (!headers.emplace(key, value).second)
      return LogAndSetError(error, FROM_HERE, "Passed repeated key: " + key);
  }

  // Unique identifier for the payload. An empty string means that the payload
  // can't be resumed.
  string payload_id = (headers[kPayloadPropertyFileHash] +
                       headers[kPayloadPropertyMetadataHash]);

  // Setup the InstallPlan based on the request.
  install_plan_ = InstallPlan();

  install_plan_.download_url = payload_url;
  install_plan_.version = "";
  base_offset_ = payload_offset;
  InstallPlan::Payload payload;
  payload.size = payload_size;
  if (!payload.size) {
    if (!base::StringToUint64(headers[kPayloadPropertyFileSize],
                              &payload.size)) {
      payload.size = 0;
    }
  }
  if (!brillo::data_encoding::Base64Decode(headers[kPayloadPropertyFileHash],
                                           &payload.hash)) {
    LOG(WARNING) << "Unable to decode base64 file hash: "
                 << headers[kPayloadPropertyFileHash];
  }
  if (!base::StringToUint64(headers[kPayloadPropertyMetadataSize],
                            &payload.metadata_size)) {
    payload.metadata_size = 0;
  }
  // The |payload.type| is not used anymore since minor_version 3.
  payload.type = InstallPayloadType::kUnknown;
  install_plan_.payloads.push_back(payload);

  // The |public_key_rsa| key would override the public key stored on disk.
  install_plan_.public_key_rsa = "";

  install_plan_.hash_checks_mandatory = hardware_->IsOfficialBuild();
  install_plan_.is_resume = !payload_id.empty() &&
                            DeltaPerformer::CanResumeUpdate(prefs_, payload_id);
  if (!install_plan_.is_resume) {
    if (!DeltaPerformer::ResetUpdateProgress(prefs_, false)) {
      LOG(WARNING) << "Unable to reset the update progress.";
    }
    if (!prefs_->SetString(kPrefsUpdateCheckResponseHash, payload_id)) {
      LOG(WARNING) << "Unable to save the update check response hash.";
    }
  }
  install_plan_.source_slot = boot_control_->GetCurrentSlot();
  install_plan_.target_slot = install_plan_.source_slot == 0 ? 1 : 0;

  install_plan_.powerwash_required =
      GetHeaderAsBool(headers[kPayloadPropertyPowerwash], false);

  install_plan_.switch_slot_on_reboot =
      GetHeaderAsBool(headers[kPayloadPropertySwitchSlotOnReboot], true);

  install_plan_.run_post_install = true;
  // Optionally skip post install if and only if:
  // a) we're resuming
  // b) post install has already succeeded before
  // c) RUN_POST_INSTALL is set to 0.
  if (install_plan_.is_resume && prefs_->Exists(kPrefsPostInstallSucceeded)) {
    bool post_install_succeeded = false;
    prefs_->GetBoolean(kPrefsPostInstallSucceeded, &post_install_succeeded);
    if (post_install_succeeded) {
      install_plan_.run_post_install =
          GetHeaderAsBool(headers[kPayloadPropertyRunPostInstall], true);
    }
  }

  NetworkId network_id = kDefaultNetworkId;
  if (!headers[kPayloadPropertyNetworkId].empty()) {
    if (!base::StringToUint64(headers[kPayloadPropertyNetworkId],
                              &network_id)) {
      return LogAndSetError(
          error,
          FROM_HERE,
          "Invalid network_id: " + headers[kPayloadPropertyNetworkId]);
    }
    if (!network_selector_->SetProcessNetwork(network_id)) {
      return LogAndSetError(
          error,
          FROM_HERE,
          "Unable to set network_id: " + headers[kPayloadPropertyNetworkId]);
    }
  }

  LOG(INFO) << "Using this install plan:";
  install_plan_.Dump();

  BuildUpdateActions(payload_url);
  // Setup extra headers.
  HttpFetcher* fetcher = download_action_->http_fetcher();
  if (!headers[kPayloadPropertyAuthorization].empty())
    fetcher->SetHeader("Authorization", headers[kPayloadPropertyAuthorization]);
  if (!headers[kPayloadPropertyUserAgent].empty())
    fetcher->SetHeader("User-Agent", headers[kPayloadPropertyUserAgent]);

  SetStatusAndNotify(UpdateStatus::UPDATE_AVAILABLE);
  ongoing_update_ = true;

  // Just in case we didn't update boot flags yet, make sure they're updated
  // before any update processing starts. This will start the update process.
  UpdateBootFlags();

  UpdatePrefsOnUpdateStart(install_plan_.is_resume);
  // TODO(xunchang) report the metrics for unresumable updates

  return true;
}

bool UpdateAttempterAndroid::SuspendUpdate(brillo::ErrorPtr* error) {
  if (!ongoing_update_)
    return LogAndSetError(error, FROM_HERE, "No ongoing update to suspend.");
  processor_->SuspendProcessing();
  return true;
}

bool UpdateAttempterAndroid::ResumeUpdate(brillo::ErrorPtr* error) {
  if (!ongoing_update_)
    return LogAndSetError(error, FROM_HERE, "No ongoing update to resume.");
  processor_->ResumeProcessing();
  return true;
}

bool UpdateAttempterAndroid::CancelUpdate(brillo::ErrorPtr* error) {
  if (!ongoing_update_)
    return LogAndSetError(error, FROM_HERE, "No ongoing update to cancel.");
  processor_->StopProcessing();
  return true;
}

bool UpdateAttempterAndroid::ResetStatus(brillo::ErrorPtr* error) {
  LOG(INFO) << "Attempting to reset state from "
            << UpdateStatusToString(status_) << " to UpdateStatus::IDLE";

  switch (status_) {
    case UpdateStatus::IDLE:
      return true;

    case UpdateStatus::UPDATED_NEED_REBOOT:  {
      // Remove the reboot marker so that if the machine is rebooted
      // after resetting to idle state, it doesn't go back to
      // UpdateStatus::UPDATED_NEED_REBOOT state.
      bool ret_value = prefs_->Delete(kPrefsUpdateCompletedOnBootId);
      ClearMetricsPrefs();

      // Update the boot flags so the current slot has higher priority.
      if (!boot_control_->SetActiveBootSlot(boot_control_->GetCurrentSlot()))
        ret_value = false;

      // Mark the current slot as successful again, since marking it as active
      // may reset the successful bit. We ignore the result of whether marking
      // the current slot as successful worked.
      if (!boot_control_->MarkBootSuccessfulAsync(Bind([](bool successful){})))
        ret_value = false;

      if (!ret_value) {
        return LogAndSetError(
            error,
            FROM_HERE,
            "Failed to reset the status to ");
      }

      SetStatusAndNotify(UpdateStatus::IDLE);
      LOG(INFO) << "Reset status successful";
      return true;
    }

    default:
      return LogAndSetError(
          error,
          FROM_HERE,
          "Reset not allowed in this state. Cancel the ongoing update first");
  }
}

bool UpdateAttempterAndroid::VerifyPayloadApplicable(
    const std::string& metadata_filename, brillo::ErrorPtr* error) {
  FileDescriptorPtr fd(new EintrSafeFileDescriptor);
  if (!fd->Open(metadata_filename.c_str(), O_RDONLY)) {
    return LogAndSetError(
        error, FROM_HERE, "Failed to open " + metadata_filename);
  }
  brillo::Blob metadata(kMaxPayloadHeaderSize);
  if (!fd->Read(metadata.data(), metadata.size())) {
    return LogAndSetError(
        error,
        FROM_HERE,
        "Failed to read payload header from " + metadata_filename);
  }
  ErrorCode errorcode;
  PayloadMetadata payload_metadata;
  if (payload_metadata.ParsePayloadHeader(
          metadata, kBrilloMajorPayloadVersion, &errorcode) !=
      MetadataParseResult::kSuccess) {
    return LogAndSetError(error,
                          FROM_HERE,
                          "Failed to parse payload header: " +
                              utils::ErrorCodeToString(errorcode));
  }
  uint64_t metadata_size = payload_metadata.GetMetadataSize() +
                           payload_metadata.GetMetadataSignatureSize();
  if (metadata_size < kMaxPayloadHeaderSize ||
      metadata_size >
          static_cast<uint64_t>(utils::FileSize(metadata_filename))) {
    return LogAndSetError(
        error,
        FROM_HERE,
        "Invalid metadata size: " + std::to_string(metadata_size));
  }
  metadata.resize(metadata_size);
  if (!fd->Read(metadata.data() + kMaxPayloadHeaderSize,
                metadata.size() - kMaxPayloadHeaderSize)) {
    return LogAndSetError(
        error,
        FROM_HERE,
        "Failed to read metadata and signature from " + metadata_filename);
  }
  fd->Close();
  errorcode = payload_metadata.ValidateMetadataSignature(
      metadata, "", base::FilePath(constants::kUpdatePayloadPublicKeyPath));
  if (errorcode != ErrorCode::kSuccess) {
    return LogAndSetError(error,
                          FROM_HERE,
                          "Failed to validate metadata signature: " +
                              utils::ErrorCodeToString(errorcode));
  }
  DeltaArchiveManifest manifest;
  if (!payload_metadata.GetManifest(metadata, &manifest)) {
    return LogAndSetError(error, FROM_HERE, "Failed to parse manifest.");
  }

  BootControlInterface::Slot current_slot = boot_control_->GetCurrentSlot();
  for (const PartitionUpdate& partition : manifest.partitions()) {
    if (!partition.has_old_partition_info())
      continue;
    string partition_path;
    if (!boot_control_->GetPartitionDevice(
            partition.partition_name(), current_slot, &partition_path)) {
      return LogAndSetError(
          error,
          FROM_HERE,
          "Failed to get partition device for " + partition.partition_name());
    }
    if (!fd->Open(partition_path.c_str(), O_RDONLY)) {
      return LogAndSetError(
          error, FROM_HERE, "Failed to open " + partition_path);
    }
    for (const InstallOperation& operation : partition.operations()) {
      if (!operation.has_src_sha256_hash())
        continue;
      brillo::Blob source_hash;
      if (!fd_utils::ReadAndHashExtents(fd,
                                        operation.src_extents(),
                                        manifest.block_size(),
                                        &source_hash)) {
        return LogAndSetError(
            error, FROM_HERE, "Failed to hash " + partition_path);
      }
      if (!DeltaPerformer::ValidateSourceHash(
              source_hash, operation, fd, &errorcode)) {
        return false;
      }
    }
    fd->Close();
  }
  return true;
}

bool UpdateAttempterAndroid::SetPerformanceMode(bool enable,
                                                brillo::ErrorPtr* error) {
  LOG(INFO) << (enable ? "Enabling" : "Disabling") << " performance mode.";

  if (performance_mode_ == enable)
    return true;
<<<<<<< HEAD
  if (set_cpuset_policy(0, enable ? SP_FOREGROUND : SP_BACKGROUND) < 0)
=======
  if (set_cpuset_policy(0, enable ? SP_TOP_APP : SP_BACKGROUND) < 0)
>>>>>>> 5be3b00a
    return LogAndSetError(error, FROM_HERE, "Could not change policy");
  performance_mode_ = enable;
  return true;
}

void UpdateAttempterAndroid::ProcessingDone(const ActionProcessor* processor,
                                            ErrorCode code) {
  LOG(INFO) << "Processing Done.";

  switch (code) {
    case ErrorCode::kSuccess:
      // Update succeeded.
      WriteUpdateCompletedMarker();
      prefs_->SetInt64(kPrefsDeltaUpdateFailures, 0);

      LOG(INFO) << "Update successfully applied, waiting to reboot.";
      break;

    case ErrorCode::kFilesystemCopierError:
    case ErrorCode::kNewRootfsVerificationError:
    case ErrorCode::kNewKernelVerificationError:
    case ErrorCode::kFilesystemVerifierError:
    case ErrorCode::kDownloadStateInitializationError:
      // Reset the ongoing update for these errors so it starts from the
      // beginning next time.
      DeltaPerformer::ResetUpdateProgress(prefs_, false);
      LOG(INFO) << "Resetting update progress.";
      break;

    case ErrorCode::kPayloadTimestampError:
      // SafetyNet logging, b/36232423
      android_errorWriteLog(0x534e4554, "36232423");
      break;

    default:
      // Ignore all other error codes.
      break;
  }

  TerminateUpdateAndNotify(code);
}

void UpdateAttempterAndroid::ProcessingStopped(
    const ActionProcessor* processor) {
  TerminateUpdateAndNotify(ErrorCode::kUserCanceled);
}

void UpdateAttempterAndroid::ActionCompleted(ActionProcessor* processor,
                                             AbstractAction* action,
                                             ErrorCode code) {
  // Reset download progress regardless of whether or not the download
  // action succeeded.
  const string type = action->Type();
  if (type == DownloadAction::StaticType()) {
    download_progress_ = 0;
  }
  if (type == PostinstallRunnerAction::StaticType()) {
    bool succeeded =
        code == ErrorCode::kSuccess || code == ErrorCode::kUpdatedButNotActive;
    prefs_->SetBoolean(kPrefsPostInstallSucceeded, succeeded);
  }
  if (code != ErrorCode::kSuccess) {
    // If an action failed, the ActionProcessor will cancel the whole thing.
    return;
  }
  if (type == DownloadAction::StaticType()) {
    SetStatusAndNotify(UpdateStatus::FINALIZING);
  }
}

void UpdateAttempterAndroid::BytesReceived(uint64_t bytes_progressed,
                                           uint64_t bytes_received,
                                           uint64_t total) {
  double progress = 0;
  if (total)
    progress = static_cast<double>(bytes_received) / static_cast<double>(total);
  if (status_ != UpdateStatus::DOWNLOADING || bytes_received == total) {
    download_progress_ = progress;
    SetStatusAndNotify(UpdateStatus::DOWNLOADING);
  } else {
    ProgressUpdate(progress);
  }

  // Update the bytes downloaded in prefs.
  int64_t current_bytes_downloaded =
      metrics_utils::GetPersistedValue(kPrefsCurrentBytesDownloaded, prefs_);
  int64_t total_bytes_downloaded =
      metrics_utils::GetPersistedValue(kPrefsTotalBytesDownloaded, prefs_);
  prefs_->SetInt64(kPrefsCurrentBytesDownloaded,
                   current_bytes_downloaded + bytes_progressed);
  prefs_->SetInt64(kPrefsTotalBytesDownloaded,
                   total_bytes_downloaded + bytes_progressed);
}

bool UpdateAttempterAndroid::ShouldCancel(ErrorCode* cancel_reason) {
  // TODO(deymo): Notify the DownloadAction that it should cancel the update
  // download.
  return false;
}

void UpdateAttempterAndroid::DownloadComplete() {
  // Nothing needs to be done when the download completes.
}

void UpdateAttempterAndroid::ProgressUpdate(double progress) {
  // Self throttle based on progress. Also send notifications if progress is
  // too slow.
  if (progress == 1.0 ||
      progress - download_progress_ >= kBroadcastThresholdProgress ||
      TimeTicks::Now() - last_notify_time_ >=
          TimeDelta::FromSeconds(kBroadcastThresholdSeconds)) {
    download_progress_ = progress;
    SetStatusAndNotify(status_);
  }
}

void UpdateAttempterAndroid::UpdateBootFlags() {
  if (updated_boot_flags_) {
    LOG(INFO) << "Already updated boot flags. Skipping.";
    CompleteUpdateBootFlags(true);
    return;
  }
  // This is purely best effort.
  LOG(INFO) << "Marking booted slot as good.";
  if (!boot_control_->MarkBootSuccessfulAsync(
          Bind(&UpdateAttempterAndroid::CompleteUpdateBootFlags,
               base::Unretained(this)))) {
    LOG(ERROR) << "Failed to mark current boot as successful.";
    CompleteUpdateBootFlags(false);
  }
}

void UpdateAttempterAndroid::CompleteUpdateBootFlags(bool successful) {
  updated_boot_flags_ = true;
  ScheduleProcessingStart();
}

void UpdateAttempterAndroid::ScheduleProcessingStart() {
  LOG(INFO) << "Scheduling an action processor start.";
  brillo::MessageLoop::current()->PostTask(
      FROM_HERE,
      Bind([](ActionProcessor* processor) { processor->StartProcessing(); },
           base::Unretained(processor_.get())));
}

void UpdateAttempterAndroid::TerminateUpdateAndNotify(ErrorCode error_code) {
  if (status_ == UpdateStatus::IDLE) {
    LOG(ERROR) << "No ongoing update, but TerminatedUpdate() called.";
    return;
  }

  download_progress_ = 0;
  actions_.clear();
  UpdateStatus new_status =
      (error_code == ErrorCode::kSuccess ? UpdateStatus::UPDATED_NEED_REBOOT
                                         : UpdateStatus::IDLE);
  SetStatusAndNotify(new_status);
  ongoing_update_ = false;

  // The network id is only applicable to one download attempt and once it's
  // done the network id should not be re-used anymore.
  if (!network_selector_->SetProcessNetwork(kDefaultNetworkId)) {
    LOG(WARNING) << "Unable to unbind network.";
  }

  for (auto observer : daemon_state_->service_observers())
    observer->SendPayloadApplicationComplete(error_code);

  CollectAndReportUpdateMetricsOnUpdateFinished(error_code);
  ClearMetricsPrefs();
  if (error_code == ErrorCode::kSuccess) {
    metrics_utils::SetSystemUpdatedMarker(clock_.get(), prefs_);
    // Clear the total bytes downloaded if and only if the update succeeds.
    prefs_->SetInt64(kPrefsTotalBytesDownloaded, 0);
  }
}

void UpdateAttempterAndroid::SetStatusAndNotify(UpdateStatus status) {
  status_ = status;
  size_t payload_size =
      install_plan_.payloads.empty() ? 0 : install_plan_.payloads[0].size;
  UpdateEngineStatus status_to_send = {.status = status_,
                                       .progress = download_progress_,
                                       .new_size_bytes = payload_size};

  for (auto observer : daemon_state_->service_observers()) {
    observer->SendStatusUpdate(status_to_send);
  }
  last_notify_time_ = TimeTicks::Now();
}

void UpdateAttempterAndroid::BuildUpdateActions(const string& url) {
  CHECK(!processor_->IsRunning());
  processor_->set_delegate(this);

  // Actions:
  shared_ptr<InstallPlanAction> install_plan_action(
      new InstallPlanAction(install_plan_));

  HttpFetcher* download_fetcher = nullptr;
  if (FileFetcher::SupportedUrl(url)) {
    DLOG(INFO) << "Using FileFetcher for file URL.";
    download_fetcher = new FileFetcher();
  } else {
#ifdef _UE_SIDELOAD
    LOG(FATAL) << "Unsupported sideload URI: " << url;
#else
    LibcurlHttpFetcher* libcurl_fetcher =
        new LibcurlHttpFetcher(&proxy_resolver_, hardware_);
    libcurl_fetcher->set_server_to_check(ServerToCheck::kDownload);
    download_fetcher = libcurl_fetcher;
#endif  // _UE_SIDELOAD
  }
  shared_ptr<DownloadAction> download_action(
      new DownloadAction(prefs_,
                         boot_control_,
                         hardware_,
                         nullptr,           // system_state, not used.
                         download_fetcher,  // passes ownership
                         true /* is_interactive */));
  shared_ptr<FilesystemVerifierAction> filesystem_verifier_action(
      new FilesystemVerifierAction());

  shared_ptr<PostinstallRunnerAction> postinstall_runner_action(
      new PostinstallRunnerAction(boot_control_, hardware_));

  download_action->set_delegate(this);
  download_action->set_base_offset(base_offset_);
  download_action_ = download_action;
  postinstall_runner_action->set_delegate(this);

  actions_.push_back(shared_ptr<AbstractAction>(install_plan_action));
  actions_.push_back(shared_ptr<AbstractAction>(download_action));
  actions_.push_back(shared_ptr<AbstractAction>(filesystem_verifier_action));
  actions_.push_back(shared_ptr<AbstractAction>(postinstall_runner_action));

  // Bond them together. We have to use the leaf-types when calling
  // BondActions().
  BondActions(install_plan_action.get(), download_action.get());
  BondActions(download_action.get(), filesystem_verifier_action.get());
  BondActions(filesystem_verifier_action.get(),
              postinstall_runner_action.get());

  // Enqueue the actions.
  for (const shared_ptr<AbstractAction>& action : actions_)
    processor_->EnqueueAction(action.get());
}

bool UpdateAttempterAndroid::WriteUpdateCompletedMarker() {
  string boot_id;
  TEST_AND_RETURN_FALSE(utils::GetBootId(&boot_id));
  prefs_->SetString(kPrefsUpdateCompletedOnBootId, boot_id);
  return true;
}

bool UpdateAttempterAndroid::UpdateCompletedOnThisBoot() {
  // In case of an update_engine restart without a reboot, we stored the boot_id
  // when the update was completed by setting a pref, so we can check whether
  // the last update was on this boot or a previous one.
  string boot_id;
  TEST_AND_RETURN_FALSE(utils::GetBootId(&boot_id));

  string update_completed_on_boot_id;
  return (prefs_->Exists(kPrefsUpdateCompletedOnBootId) &&
          prefs_->GetString(kPrefsUpdateCompletedOnBootId,
                            &update_completed_on_boot_id) &&
          update_completed_on_boot_id == boot_id);
}

// Collect and report the android metrics when we terminate the update.
void UpdateAttempterAndroid::CollectAndReportUpdateMetricsOnUpdateFinished(
    ErrorCode error_code) {
  int64_t attempt_number =
      metrics_utils::GetPersistedValue(kPrefsPayloadAttemptNumber, prefs_);
  PayloadType payload_type = kPayloadTypeFull;
  int64_t payload_size = 0;
  for (const auto& p : install_plan_.payloads) {
    if (p.type == InstallPayloadType::kDelta)
      payload_type = kPayloadTypeDelta;
    payload_size += p.size;
  }

  metrics::AttemptResult attempt_result =
      metrics_utils::GetAttemptResult(error_code);
  Time attempt_start_time = Time::FromInternalValue(
      metrics_utils::GetPersistedValue(kPrefsUpdateTimestampStart, prefs_));
  TimeDelta duration = clock_->GetBootTime() - attempt_start_time;
  TimeDelta duration_uptime = clock_->GetMonotonicTime() - attempt_start_time;

  metrics_reporter_->ReportUpdateAttemptMetrics(
      nullptr,  // system_state
      static_cast<int>(attempt_number),
      payload_type,
      duration,
      duration_uptime,
      payload_size,
      attempt_result,
      error_code);

  int64_t current_bytes_downloaded =
      metrics_utils::GetPersistedValue(kPrefsCurrentBytesDownloaded, prefs_);
  metrics_reporter_->ReportUpdateAttemptDownloadMetrics(
      current_bytes_downloaded,
      0,
      DownloadSource::kNumDownloadSources,
      metrics::DownloadErrorCode::kUnset,
      metrics::ConnectionType::kUnset);

  if (error_code == ErrorCode::kSuccess) {
    int64_t reboot_count =
        metrics_utils::GetPersistedValue(kPrefsNumReboots, prefs_);
    string build_version;
    prefs_->GetString(kPrefsPreviousVersion, &build_version);

    // For android metrics, we only care about the total bytes downloaded
    // for all sources; for now we assume the only download source is
    // HttpsServer.
    int64_t total_bytes_downloaded =
        metrics_utils::GetPersistedValue(kPrefsTotalBytesDownloaded, prefs_);
    int64_t num_bytes_downloaded[kNumDownloadSources] = {};
    num_bytes_downloaded[DownloadSource::kDownloadSourceHttpsServer] =
        total_bytes_downloaded;

    int download_overhead_percentage = 0;
    if (current_bytes_downloaded > 0) {
      download_overhead_percentage =
          (total_bytes_downloaded - current_bytes_downloaded) * 100ull /
          current_bytes_downloaded;
    }
    metrics_reporter_->ReportSuccessfulUpdateMetrics(
        static_cast<int>(attempt_number),
        0,  // update abandoned count
        payload_type,
        payload_size,
        num_bytes_downloaded,
        download_overhead_percentage,
        duration,
        static_cast<int>(reboot_count),
        0);  // url_switch_count
  }
}

void UpdateAttempterAndroid::UpdatePrefsAndReportUpdateMetricsOnReboot() {
  string current_boot_id;
  TEST_AND_RETURN(utils::GetBootId(&current_boot_id));
  // Example: [ro.build.version.incremental]: [4292972]
  string current_version =
      android::base::GetProperty("ro.build.version.incremental", "");
  TEST_AND_RETURN(!current_version.empty());

  // If there's no record of previous version (e.g. due to a data wipe), we
  // save the info of current boot and skip the metrics report.
  if (!prefs_->Exists(kPrefsPreviousVersion)) {
    prefs_->SetString(kPrefsBootId, current_boot_id);
    prefs_->SetString(kPrefsPreviousVersion, current_version);
    ClearMetricsPrefs();
    return;
  }
  string previous_version;
  // update_engine restarted under the same build.
  // TODO(xunchang) identify and report rollback by checking UpdateMarker.
  if (prefs_->GetString(kPrefsPreviousVersion, &previous_version) &&
      previous_version == current_version) {
    string last_boot_id;
    bool is_reboot = prefs_->Exists(kPrefsBootId) &&
                     (prefs_->GetString(kPrefsBootId, &last_boot_id) &&
                      last_boot_id != current_boot_id);
    // Increment the reboot number if |kPrefsNumReboots| exists. That pref is
    // set when we start a new update.
    if (is_reboot && prefs_->Exists(kPrefsNumReboots)) {
      prefs_->SetString(kPrefsBootId, current_boot_id);
      int64_t reboot_count =
          metrics_utils::GetPersistedValue(kPrefsNumReboots, prefs_);
      metrics_utils::SetNumReboots(reboot_count + 1, prefs_);
    }
    return;
  }

  // Now that the build version changes, report the update metrics.
  // TODO(xunchang) check the build version is larger than the previous one.
  prefs_->SetString(kPrefsBootId, current_boot_id);
  prefs_->SetString(kPrefsPreviousVersion, current_version);

  bool previous_attempt_exists = prefs_->Exists(kPrefsPayloadAttemptNumber);
  // |kPrefsPayloadAttemptNumber| should be cleared upon successful update.
  if (previous_attempt_exists) {
    metrics_reporter_->ReportAbnormallyTerminatedUpdateAttemptMetrics();
  }

  metrics_utils::LoadAndReportTimeToReboot(
      metrics_reporter_.get(), prefs_, clock_.get());
  ClearMetricsPrefs();

  // Also reset the update progress if the build version has changed.
  if (!DeltaPerformer::ResetUpdateProgress(prefs_, false)) {
    LOG(WARNING) << "Unable to reset the update progress.";
  }
}

// Save the update start time. Reset the reboot count and attempt number if the
// update isn't a resume; otherwise increment the attempt number.
void UpdateAttempterAndroid::UpdatePrefsOnUpdateStart(bool is_resume) {
  if (!is_resume) {
    metrics_utils::SetNumReboots(0, prefs_);
    metrics_utils::SetPayloadAttemptNumber(1, prefs_);
  } else {
    int64_t attempt_number =
        metrics_utils::GetPersistedValue(kPrefsPayloadAttemptNumber, prefs_);
    metrics_utils::SetPayloadAttemptNumber(attempt_number + 1, prefs_);
  }
  Time update_start_time = clock_->GetMonotonicTime();
  metrics_utils::SetUpdateTimestampStart(update_start_time, prefs_);
}

void UpdateAttempterAndroid::ClearMetricsPrefs() {
  CHECK(prefs_);
  prefs_->Delete(kPrefsCurrentBytesDownloaded);
  prefs_->Delete(kPrefsNumReboots);
  prefs_->Delete(kPrefsPayloadAttemptNumber);
  prefs_->Delete(kPrefsSystemUpdatedMarker);
  prefs_->Delete(kPrefsUpdateTimestampStart);
}

}  // namespace chromeos_update_engine<|MERGE_RESOLUTION|>--- conflicted
+++ resolved
@@ -436,11 +436,7 @@
 
   if (performance_mode_ == enable)
     return true;
-<<<<<<< HEAD
-  if (set_cpuset_policy(0, enable ? SP_FOREGROUND : SP_BACKGROUND) < 0)
-=======
   if (set_cpuset_policy(0, enable ? SP_TOP_APP : SP_BACKGROUND) < 0)
->>>>>>> 5be3b00a
     return LogAndSetError(error, FROM_HERE, "Could not change policy");
   performance_mode_ = enable;
   return true;
