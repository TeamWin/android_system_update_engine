--- conflicted
+++ resolved
@@ -28,11 +28,6 @@
 #include <android-base/properties.h>
 #include <base/files/file_util.h>
 #include <base/strings/stringprintf.h>
-<<<<<<< HEAD
-#include <brillo/make_unique_ptr.h>
-=======
-#include <cutils/properties.h>
->>>>>>> 840703a4
 
 #include "update_engine/common/hardware.h"
 #include "update_engine/common/platform_constants.h"
@@ -201,19 +196,18 @@
   return false;
 }
 
-<<<<<<< HEAD
 int64_t HardwareAndroid::GetBuildTimestamp() const {
   return GetIntProperty<int64_t>(kPropBuildDateUTC, 0);
-=======
+}
+
 bool HardwareAndroid::GetFirstActiveOmahaPingSent() const {
   LOG(WARNING) << "STUB: Assuming first active omaha was never set.";
   return false;
 }
 
-void HardwareChromeOS::SetFirstActiveOmahaPingSent() {
+void HardwareAndroid::SetFirstActiveOmahaPingSent() {
   LOG(WARNING) << "STUB: Assuming first active omaha is never set.";
   return;
->>>>>>> 840703a4
 }
 
 }  // namespace chromeos_update_engine