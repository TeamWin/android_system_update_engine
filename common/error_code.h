--- conflicted
+++ resolved
@@ -83,12 +83,9 @@
   kInternalLibCurlError = 57,
   kUnresolvedHostError = 58,
   kUnresolvedHostRecovered = 59,
-<<<<<<< HEAD
-  kPackageExcludedFromUpdate = 60,
-=======
   kNotEnoughSpace = 60,
   kDeviceCorrupted = 61,
->>>>>>> 9956320f
+  kPackageExcludedFromUpdate = 62,
 
   // VERY IMPORTANT! When adding new error codes:
   //
