//
// Copyright (C) 2012 The Android Open Source Project
//
// Licensed under the Apache License, Version 2.0 (the "License");
// you may not use this file except in compliance with the License.
// You may obtain a copy of the License at
//
//      http://www.apache.org/licenses/LICENSE-2.0
//
// Unless required by applicable law or agreed to in writing, software
// distributed under the License is distributed on an "AS IS" BASIS,
// WITHOUT WARRANTIES OR CONDITIONS OF ANY KIND, either express or implied.
// See the License for the specific language governing permissions and
// limitations under the License.
//

#include "update_engine/update_attempter.h"

#include <stdint.h>

#include <algorithm>
#include <memory>
#include <set>
#include <string>
#include <utility>
#include <vector>

#include <base/bind.h>
#include <base/files/file_util.h>
#include <base/logging.h>
#include <base/rand_util.h>
#include <base/strings/string_util.h>
#include <base/strings/stringprintf.h>
#include <brillo/data_encoding.h>
#include <brillo/errors/error_codes.h>
#include <brillo/message_loops/message_loop.h>
#include <policy/device_policy.h>
#include <policy/libpolicy.h>
#include <update_engine/dbus-constants.h>

#include "update_engine/certificate_checker.h"
#include "update_engine/common/boot_control_interface.h"
#include "update_engine/common/clock_interface.h"
#include "update_engine/common/constants.h"
#include "update_engine/common/hardware_interface.h"
#include "update_engine/common/platform_constants.h"
#include "update_engine/common/prefs_interface.h"
#include "update_engine/common/subprocess.h"
#include "update_engine/common/utils.h"
#include "update_engine/libcurl_http_fetcher.h"
#include "update_engine/metrics_reporter_interface.h"
#include "update_engine/omaha_request_action.h"
#include "update_engine/omaha_request_params.h"
#include "update_engine/omaha_response_handler_action.h"
#include "update_engine/p2p_manager.h"
#include "update_engine/payload_consumer/download_action.h"
#include "update_engine/payload_consumer/filesystem_verifier_action.h"
#include "update_engine/payload_consumer/postinstall_runner_action.h"
#include "update_engine/payload_state_interface.h"
#include "update_engine/power_manager_interface.h"
#include "update_engine/system_state.h"
#include "update_engine/update_manager/policy.h"
#include "update_engine/update_manager/update_manager.h"
#include "update_engine/update_status_utils.h"

using base::Bind;
using base::Callback;
using base::Time;
using base::TimeDelta;
using base::TimeTicks;
using brillo::MessageLoop;
using chromeos_update_manager::EvalStatus;
using chromeos_update_manager::Policy;
using chromeos_update_manager::UpdateCheckParams;
using std::set;
using std::shared_ptr;
using std::string;
using std::vector;
using update_engine::UpdateAttemptFlags;
using update_engine::UpdateEngineStatus;

namespace chromeos_update_engine {

const int UpdateAttempter::kMaxDeltaUpdateFailures = 3;

namespace {
const int kMaxConsecutiveObeyProxyRequests = 20;

// Minimum threshold to broadcast an status update in progress and time.
const double kBroadcastThresholdProgress = 0.01;  // 1%
const int kBroadcastThresholdSeconds = 10;

// By default autest bypasses scattering. If we want to test scattering,
// use kScheduledAUTestURLRequest. The URL used is same in both cases, but
// different params are passed to CheckForUpdate().
const char kAUTestURLRequest[] = "autest";
const char kScheduledAUTestURLRequest[] = "autest-scheduled";
}  // namespace

// Turns a generic ErrorCode::kError to a generic error code specific
// to |action| (e.g., ErrorCode::kFilesystemVerifierError). If |code| is
// not ErrorCode::kError, or the action is not matched, returns |code|
// unchanged.
ErrorCode GetErrorCodeForAction(AbstractAction* action,
                                     ErrorCode code) {
  if (code != ErrorCode::kError)
    return code;

  const string type = action->Type();
  if (type == OmahaRequestAction::StaticType())
    return ErrorCode::kOmahaRequestError;
  if (type == OmahaResponseHandlerAction::StaticType())
    return ErrorCode::kOmahaResponseHandlerError;
  if (type == FilesystemVerifierAction::StaticType())
    return ErrorCode::kFilesystemVerifierError;
  if (type == PostinstallRunnerAction::StaticType())
    return ErrorCode::kPostinstallRunnerError;

  return code;
}

UpdateAttempter::UpdateAttempter(
    SystemState* system_state,
    CertificateChecker* cert_checker)
    : processor_(new ActionProcessor()),
      system_state_(system_state),
<<<<<<< HEAD
#if USE_CHROME_NETWORK_PROXY
      cert_checker_(cert_checker),
      chrome_proxy_resolver_(network_proxy_service_proxy) {
#else
      cert_checker_(cert_checker) {
#endif  // USE_CHROME_NETWORK_PROXY
=======
      cert_checker_(cert_checker) {
>>>>>>> 840703a4
}

UpdateAttempter::~UpdateAttempter() {
  // CertificateChecker might not be initialized in unittests.
  if (cert_checker_)
    cert_checker_->SetObserver(nullptr);
  // Release ourselves as the ActionProcessor's delegate to prevent
  // re-scheduling the updates due to the processing stopped.
  processor_->set_delegate(nullptr);
}

void UpdateAttempter::Init() {
  // Pulling from the SystemState can only be done after construction, since
  // this is an aggregate of various objects (such as the UpdateAttempter),
  // which requires them all to be constructed prior to it being used.
  prefs_ = system_state_->prefs();
  omaha_request_params_ = system_state_->request_params();

  if (cert_checker_)
    cert_checker_->SetObserver(this);

  // In case of update_engine restart without a reboot we need to restore the
  // reboot needed state.
  if (GetBootTimeAtUpdate(nullptr))
    status_ = UpdateStatus::UPDATED_NEED_REBOOT;
  else
    status_ = UpdateStatus::IDLE;
}

void UpdateAttempter::ScheduleUpdates() {
  if (IsUpdateRunningOrScheduled())
    return;

  chromeos_update_manager::UpdateManager* const update_manager =
      system_state_->update_manager();
  CHECK(update_manager);
  Callback<void(EvalStatus, const UpdateCheckParams&)> callback = Bind(
      &UpdateAttempter::OnUpdateScheduled, base::Unretained(this));
  // We limit the async policy request to a reasonably short time, to avoid a
  // starvation due to a transient bug.
  update_manager->AsyncPolicyRequest(callback, &Policy::UpdateCheckAllowed);
  waiting_for_scheduled_check_ = true;
}

void UpdateAttempter::CertificateChecked(ServerToCheck server_to_check,
                                         CertificateCheckResult result) {
  system_state_->metrics_reporter()->ReportCertificateCheckMetrics(
      server_to_check, result);
}

bool UpdateAttempter::CheckAndReportDailyMetrics() {
  int64_t stored_value;
  Time now = system_state_->clock()->GetWallclockTime();
  if (system_state_->prefs()->Exists(kPrefsDailyMetricsLastReportedAt) &&
      system_state_->prefs()->GetInt64(kPrefsDailyMetricsLastReportedAt,
                                       &stored_value)) {
    Time last_reported_at = Time::FromInternalValue(stored_value);
    TimeDelta time_reported_since = now - last_reported_at;
    if (time_reported_since.InSeconds() < 0) {
      LOG(WARNING) << "Last reported daily metrics "
                   << utils::FormatTimeDelta(time_reported_since) << " ago "
                   << "which is negative. Either the system clock is wrong or "
                   << "the kPrefsDailyMetricsLastReportedAt state variable "
                   << "is wrong.";
      // In this case, report daily metrics to reset.
    } else {
      if (time_reported_since.InSeconds() < 24*60*60) {
        LOG(INFO) << "Last reported daily metrics "
                  << utils::FormatTimeDelta(time_reported_since) << " ago.";
        return false;
      }
      LOG(INFO) << "Last reported daily metrics "
                << utils::FormatTimeDelta(time_reported_since) << " ago, "
                << "which is more than 24 hours ago.";
    }
  }

  LOG(INFO) << "Reporting daily metrics.";
  system_state_->prefs()->SetInt64(kPrefsDailyMetricsLastReportedAt,
                                   now.ToInternalValue());

  ReportOSAge();

  return true;
}

void UpdateAttempter::ReportOSAge() {
  struct stat sb;

  if (system_state_ == nullptr)
    return;

  if (stat("/etc/lsb-release", &sb) != 0) {
    PLOG(ERROR) << "Error getting file status for /etc/lsb-release "
                << "(Note: this may happen in some unit tests)";
    return;
  }

  Time lsb_release_timestamp = utils::TimeFromStructTimespec(&sb.st_ctim);
  Time now = system_state_->clock()->GetWallclockTime();
  TimeDelta age = now - lsb_release_timestamp;
  if (age.InSeconds() < 0) {
    LOG(ERROR) << "The OS age (" << utils::FormatTimeDelta(age)
               << ") is negative. Maybe the clock is wrong? "
               << "(Note: this may happen in some unit tests.)";
    return;
  }

  system_state_->metrics_reporter()->ReportDailyMetrics(age);
}

void UpdateAttempter::Update(const string& app_version,
                             const string& omaha_url,
                             const string& target_channel,
                             const string& target_version_prefix,
                             bool obey_proxies,
                             bool interactive) {
  // This is normally called frequently enough so it's appropriate to use as a
  // hook for reporting daily metrics.
  // TODO(garnold) This should be hooked to a separate (reliable and consistent)
  // timeout event.
  CheckAndReportDailyMetrics();

  // Notify of the new update attempt, clearing prior interactive requests.
  if (forced_update_pending_callback_.get())
    forced_update_pending_callback_->Run(false, false);

  fake_update_success_ = false;
  if (status_ == UpdateStatus::UPDATED_NEED_REBOOT) {
    // Although we have applied an update, we still want to ping Omaha
    // to ensure the number of active statistics is accurate.
    //
    // Also convey to the UpdateEngine.Check.Result metric that we're
    // not performing an update check because of this.
    LOG(INFO) << "Not updating b/c we already updated and we're waiting for "
              << "reboot, we'll ping Omaha instead";
    system_state_->metrics_reporter()->ReportUpdateCheckMetrics(
        system_state_,
        metrics::CheckResult::kRebootPending,
        metrics::CheckReaction::kUnset,
        metrics::DownloadErrorCode::kUnset);
    PingOmaha();
    return;
  }
  if (status_ != UpdateStatus::IDLE) {
    // Update in progress. Do nothing
    return;
  }

  if (!CalculateUpdateParams(app_version,
                             omaha_url,
                             target_channel,
                             target_version_prefix,
                             obey_proxies,
                             interactive)) {
    return;
  }

  BuildUpdateActions(interactive);

  SetStatusAndNotify(UpdateStatus::CHECKING_FOR_UPDATE);

  // Update the last check time here; it may be re-updated when an Omaha
  // response is received, but this will prevent us from repeatedly scheduling
  // checks in the case where a response is not received.
  UpdateLastCheckedTime();

  // Just in case we didn't update boot flags yet, make sure they're updated
  // before any update processing starts.
  start_action_processor_ = true;
  UpdateBootFlags();
}

void UpdateAttempter::RefreshDevicePolicy() {
  // Lazy initialize the policy provider, or reload the latest policy data.
  if (!policy_provider_.get())
    policy_provider_.reset(new policy::PolicyProvider());
  policy_provider_->Reload();

  const policy::DevicePolicy* device_policy = nullptr;
  if (policy_provider_->device_policy_is_loaded())
    device_policy = &policy_provider_->GetDevicePolicy();

  if (device_policy)
    LOG(INFO) << "Device policies/settings present";
  else
    LOG(INFO) << "No device policies/settings present.";

  system_state_->set_device_policy(device_policy);
  system_state_->p2p_manager()->SetDevicePolicy(device_policy);
}

void UpdateAttempter::CalculateP2PParams(bool interactive) {
  bool use_p2p_for_downloading = false;
  bool use_p2p_for_sharing = false;

  // Never use p2p for downloading in interactive checks unless the developer
  // has opted in for it via a marker file.
  //
  // (Why would a developer want to opt in? If they are working on the
  // update_engine or p2p codebases so they can actually test their code.)

  if (system_state_ != nullptr) {
    if (!system_state_->p2p_manager()->IsP2PEnabled()) {
      LOG(INFO) << "p2p is not enabled - disallowing p2p for both"
                << " downloading and sharing.";
    } else {
      // Allow p2p for sharing, even in interactive checks.
      use_p2p_for_sharing = true;
      if (!interactive) {
        LOG(INFO) << "Non-interactive check - allowing p2p for downloading";
        use_p2p_for_downloading = true;
      } else {
        LOG(INFO) << "Forcibly disabling use of p2p for downloading "
                  << "since this update attempt is interactive.";
      }
    }
  }

  PayloadStateInterface* const payload_state = system_state_->payload_state();
  payload_state->SetUsingP2PForDownloading(use_p2p_for_downloading);
  payload_state->SetUsingP2PForSharing(use_p2p_for_sharing);
}

bool UpdateAttempter::CalculateUpdateParams(const string& app_version,
                                            const string& omaha_url,
                                            const string& target_channel,
                                            const string& target_version_prefix,
                                            bool obey_proxies,
                                            bool interactive) {
  http_response_code_ = 0;
  PayloadStateInterface* const payload_state = system_state_->payload_state();

  // Refresh the policy before computing all the update parameters.
  RefreshDevicePolicy();

  // Update the target version prefix.
  omaha_request_params_->set_target_version_prefix(target_version_prefix);

  CalculateScatteringParams(interactive);

  CalculateP2PParams(interactive);
  if (payload_state->GetUsingP2PForDownloading() ||
      payload_state->GetUsingP2PForSharing()) {
    // OK, p2p is to be used - start it and perform housekeeping.
    if (!StartP2PAndPerformHousekeeping()) {
      // If this fails, disable p2p for this attempt
      LOG(INFO) << "Forcibly disabling use of p2p since starting p2p or "
                << "performing housekeeping failed.";
      payload_state->SetUsingP2PForDownloading(false);
      payload_state->SetUsingP2PForSharing(false);
    }
  }

  if (!omaha_request_params_->Init(app_version,
                                   omaha_url,
                                   interactive)) {
    LOG(ERROR) << "Unable to initialize Omaha request params.";
    return false;
  }

  // Set the target channel, if one was provided.
  if (target_channel.empty()) {
    LOG(INFO) << "No target channel mandated by policy.";
  } else {
    LOG(INFO) << "Setting target channel as mandated: " << target_channel;
    // Pass in false for powerwash_allowed until we add it to the policy
    // protobuf.
    string error_message;
    if (!omaha_request_params_->SetTargetChannel(target_channel, false,
                                                 &error_message)) {
      LOG(ERROR) << "Setting the channel failed: " << error_message;
    }

    // Since this is the beginning of a new attempt, update the download
    // channel. The download channel won't be updated until the next attempt,
    // even if target channel changes meanwhile, so that how we'll know if we
    // should cancel the current download attempt if there's such a change in
    // target channel.
    omaha_request_params_->UpdateDownloadChannel();
  }

  LOG(INFO) << "target_version_prefix = "
            << omaha_request_params_->target_version_prefix()
            << ", scatter_factor_in_seconds = "
            << utils::FormatSecs(scatter_factor_.InSeconds());

  LOG(INFO) << "Wall Clock Based Wait Enabled = "
            << omaha_request_params_->wall_clock_based_wait_enabled()
            << ", Update Check Count Wait Enabled = "
            << omaha_request_params_->update_check_count_wait_enabled()
            << ", Waiting Period = " << utils::FormatSecs(
               omaha_request_params_->waiting_period().InSeconds());

  LOG(INFO) << "Use p2p For Downloading = "
            << payload_state->GetUsingP2PForDownloading()
            << ", Use p2p For Sharing = "
            << payload_state->GetUsingP2PForSharing();

  obeying_proxies_ = true;
  if (obey_proxies || proxy_manual_checks_ == 0) {
    LOG(INFO) << "forced to obey proxies";
    // If forced to obey proxies, every 20th request will not use proxies
    proxy_manual_checks_++;
    LOG(INFO) << "proxy manual checks: " << proxy_manual_checks_;
    if (proxy_manual_checks_ >= kMaxConsecutiveObeyProxyRequests) {
      proxy_manual_checks_ = 0;
      obeying_proxies_ = false;
    }
  } else if (base::RandInt(0, 4) == 0) {
    obeying_proxies_ = false;
  }
  LOG_IF(INFO, !obeying_proxies_) << "To help ensure updates work, this update "
      "check we are ignoring the proxy settings and using "
      "direct connections.";

  DisableDeltaUpdateIfNeeded();
  return true;
}

void UpdateAttempter::CalculateScatteringParams(bool interactive) {
  // Take a copy of the old scatter value before we update it, as
  // we need to update the waiting period if this value changes.
  TimeDelta old_scatter_factor = scatter_factor_;
  const policy::DevicePolicy* device_policy = system_state_->device_policy();
  if (device_policy) {
    int64_t new_scatter_factor_in_secs = 0;
    device_policy->GetScatterFactorInSeconds(&new_scatter_factor_in_secs);
    if (new_scatter_factor_in_secs < 0)  // sanitize input, just in case.
      new_scatter_factor_in_secs  = 0;
    scatter_factor_ = TimeDelta::FromSeconds(new_scatter_factor_in_secs);
  }

  bool is_scatter_enabled = false;
  if (scatter_factor_.InSeconds() == 0) {
    LOG(INFO) << "Scattering disabled since scatter factor is set to 0";
  } else if (interactive) {
    LOG(INFO) << "Scattering disabled as this is an interactive update check";
  } else if (system_state_->hardware()->IsOOBEEnabled() &&
             !system_state_->hardware()->IsOOBEComplete(nullptr)) {
    LOG(INFO) << "Scattering disabled since OOBE is enabled but not complete "
                 "yet";
  } else {
    is_scatter_enabled = true;
    LOG(INFO) << "Scattering is enabled";
  }

  if (is_scatter_enabled) {
    // This means the scattering policy is turned on.
    // Now check if we need to update the waiting period. The two cases
    // in which we'd need to update the waiting period are:
    // 1. First time in process or a scheduled check after a user-initiated one.
    //    (omaha_request_params_->waiting_period will be zero in this case).
    // 2. Admin has changed the scattering policy value.
    //    (new scattering value will be different from old one in this case).
    int64_t wait_period_in_secs = 0;
    if (omaha_request_params_->waiting_period().InSeconds() == 0) {
      // First case. Check if we have a suitable value to set for
      // the waiting period.
      if (prefs_->GetInt64(kPrefsWallClockWaitPeriod, &wait_period_in_secs) &&
          wait_period_in_secs > 0 &&
          wait_period_in_secs <= scatter_factor_.InSeconds()) {
        // This means:
        // 1. There's a persisted value for the waiting period available.
        // 2. And that persisted value is still valid.
        // So, in this case, we should reuse the persisted value instead of
        // generating a new random value to improve the chances of a good
        // distribution for scattering.
        omaha_request_params_->set_waiting_period(
          TimeDelta::FromSeconds(wait_period_in_secs));
        LOG(INFO) << "Using persisted wall-clock waiting period: " <<
            utils::FormatSecs(
                omaha_request_params_->waiting_period().InSeconds());
      } else {
        // This means there's no persisted value for the waiting period
        // available or its value is invalid given the new scatter_factor value.
        // So, we should go ahead and regenerate a new value for the
        // waiting period.
        LOG(INFO) << "Persisted value not present or not valid ("
                  << utils::FormatSecs(wait_period_in_secs)
                  << ") for wall-clock waiting period.";
        GenerateNewWaitingPeriod();
      }
    } else if (scatter_factor_ != old_scatter_factor) {
      // This means there's already a waiting period value, but we detected
      // a change in the scattering policy value. So, we should regenerate the
      // waiting period to make sure it's within the bounds of the new scatter
      // factor value.
      GenerateNewWaitingPeriod();
    } else {
      // Neither the first time scattering is enabled nor the scattering value
      // changed. Nothing to do.
      LOG(INFO) << "Keeping current wall-clock waiting period: " <<
          utils::FormatSecs(
              omaha_request_params_->waiting_period().InSeconds());
    }

    // The invariant at this point is that omaha_request_params_->waiting_period
    // is non-zero no matter which path we took above.
    LOG_IF(ERROR, omaha_request_params_->waiting_period().InSeconds() == 0)
        << "Waiting Period should NOT be zero at this point!!!";

    // Since scattering is enabled, wall clock based wait will always be
    // enabled.
    omaha_request_params_->set_wall_clock_based_wait_enabled(true);

    // If we don't have any issues in accessing the file system to update
    // the update check count value, we'll turn that on as well.
    bool decrement_succeeded = DecrementUpdateCheckCount();
    omaha_request_params_->set_update_check_count_wait_enabled(
      decrement_succeeded);
  } else {
    // This means the scattering feature is turned off or disabled for
    // this particular update check. Make sure to disable
    // all the knobs and artifacts so that we don't invoke any scattering
    // related code.
    omaha_request_params_->set_wall_clock_based_wait_enabled(false);
    omaha_request_params_->set_update_check_count_wait_enabled(false);
    omaha_request_params_->set_waiting_period(TimeDelta::FromSeconds(0));
    prefs_->Delete(kPrefsWallClockWaitPeriod);
    prefs_->Delete(kPrefsUpdateCheckCount);
    // Don't delete the UpdateFirstSeenAt file as we don't want manual checks
    // that result in no-updates (e.g. due to server side throttling) to
    // cause update starvation by having the client generate a new
    // UpdateFirstSeenAt for each scheduled check that follows a manual check.
  }
}

void UpdateAttempter::GenerateNewWaitingPeriod() {
  omaha_request_params_->set_waiting_period(TimeDelta::FromSeconds(
      base::RandInt(1, scatter_factor_.InSeconds())));

  LOG(INFO) << "Generated new wall-clock waiting period: " << utils::FormatSecs(
                omaha_request_params_->waiting_period().InSeconds());

  // Do a best-effort to persist this in all cases. Even if the persistence
  // fails, we'll still be able to scatter based on our in-memory value.
  // The persistence only helps in ensuring a good overall distribution
  // across multiple devices if they tend to reboot too often.
  system_state_->payload_state()->SetScatteringWaitPeriod(
      omaha_request_params_->waiting_period());
}

void UpdateAttempter::BuildPostInstallActions(
    InstallPlanAction* previous_action) {
  shared_ptr<PostinstallRunnerAction> postinstall_runner_action(
      new PostinstallRunnerAction(system_state_->boot_control(),
                                  system_state_->hardware()));
  postinstall_runner_action->set_delegate(this);
  actions_.push_back(shared_ptr<AbstractAction>(postinstall_runner_action));
  BondActions(previous_action,
              postinstall_runner_action.get());
}

void UpdateAttempter::BuildUpdateActions(bool interactive) {
  CHECK(!processor_->IsRunning());
  processor_->set_delegate(this);

  // Actions:
  std::unique_ptr<LibcurlHttpFetcher> update_check_fetcher(
      new LibcurlHttpFetcher(GetProxyResolver(), system_state_->hardware()));
  update_check_fetcher->set_server_to_check(ServerToCheck::kUpdate);
  // Try harder to connect to the network, esp when not interactive.
  // See comment in libcurl_http_fetcher.cc.
  update_check_fetcher->set_no_network_max_retries(interactive ? 1 : 3);
  shared_ptr<OmahaRequestAction> update_check_action(
      new OmahaRequestAction(system_state_,
                             nullptr,
                             std::move(update_check_fetcher),
                             false));
  shared_ptr<OmahaResponseHandlerAction> response_handler_action(
      new OmahaResponseHandlerAction(system_state_));

  shared_ptr<OmahaRequestAction> download_started_action(
      new OmahaRequestAction(
          system_state_,
          new OmahaEvent(OmahaEvent::kTypeUpdateDownloadStarted),
          std::make_unique<LibcurlHttpFetcher>(GetProxyResolver(),
                                               system_state_->hardware()),
          false));

  LibcurlHttpFetcher* download_fetcher =
      new LibcurlHttpFetcher(GetProxyResolver(), system_state_->hardware());
  download_fetcher->set_server_to_check(ServerToCheck::kDownload);
<<<<<<< HEAD
  if (interactive)
    download_fetcher->set_max_retry_count(kDownloadMaxRetryCountInteractive);
=======
>>>>>>> 840703a4
  shared_ptr<DownloadAction> download_action(
      new DownloadAction(prefs_,
                         system_state_->boot_control(),
                         system_state_->hardware(),
                         system_state_,
<<<<<<< HEAD
                         download_fetcher));  // passes ownership
=======
                         // passes ownership
                         new MultiRangeHttpFetcher(download_fetcher),
                         interactive));
>>>>>>> 840703a4
  shared_ptr<OmahaRequestAction> download_finished_action(
      new OmahaRequestAction(
          system_state_,
          new OmahaEvent(OmahaEvent::kTypeUpdateDownloadFinished),
          std::make_unique<LibcurlHttpFetcher>(GetProxyResolver(),
                                               system_state_->hardware()),
          false));
  shared_ptr<FilesystemVerifierAction> filesystem_verifier_action(
      new FilesystemVerifierAction());
  shared_ptr<OmahaRequestAction> update_complete_action(
      new OmahaRequestAction(
          system_state_,
          new OmahaEvent(OmahaEvent::kTypeUpdateComplete),
          std::make_unique<LibcurlHttpFetcher>(GetProxyResolver(),
                                               system_state_->hardware()),
          false));

  download_action->set_delegate(this);
  response_handler_action_ = response_handler_action;
  download_action_ = download_action;

  actions_.push_back(shared_ptr<AbstractAction>(update_check_action));
  actions_.push_back(shared_ptr<AbstractAction>(response_handler_action));
  actions_.push_back(shared_ptr<AbstractAction>(download_started_action));
  actions_.push_back(shared_ptr<AbstractAction>(download_action));
  actions_.push_back(shared_ptr<AbstractAction>(download_finished_action));
  actions_.push_back(shared_ptr<AbstractAction>(filesystem_verifier_action));

  // Bond them together. We have to use the leaf-types when calling
  // BondActions().
  BondActions(update_check_action.get(),
              response_handler_action.get());
  BondActions(response_handler_action.get(),
              download_action.get());
  BondActions(download_action.get(),
              filesystem_verifier_action.get());
  BuildPostInstallActions(filesystem_verifier_action.get());

  actions_.push_back(shared_ptr<AbstractAction>(update_complete_action));

  // Enqueue the actions
  for (const shared_ptr<AbstractAction>& action : actions_) {
    processor_->EnqueueAction(action.get());
  }
}

bool UpdateAttempter::Rollback(bool powerwash) {
  if (!CanRollback()) {
    return false;
  }

  // Extra check for enterprise-enrolled devices since they don't support
  // powerwash.
  if (powerwash) {
    // Enterprise-enrolled devices have an empty owner in their device policy.
    string owner;
    RefreshDevicePolicy();
    const policy::DevicePolicy* device_policy = system_state_->device_policy();
    if (device_policy && (!device_policy->GetOwner(&owner) || owner.empty())) {
      LOG(ERROR) << "Enterprise device detected. "
                 << "Cannot perform a powerwash for enterprise devices.";
      return false;
    }
  }

  processor_->set_delegate(this);

  // Initialize the default request params.
  if (!omaha_request_params_->Init("", "", true)) {
    LOG(ERROR) << "Unable to initialize Omaha request params.";
    return false;
  }

  LOG(INFO) << "Setting rollback options.";
  InstallPlan install_plan;

  install_plan.target_slot = GetRollbackSlot();
  install_plan.source_slot = system_state_->boot_control()->GetCurrentSlot();

  TEST_AND_RETURN_FALSE(
      install_plan.LoadPartitionsFromSlots(system_state_->boot_control()));
  install_plan.powerwash_required = powerwash;

  LOG(INFO) << "Using this install plan:";
  install_plan.Dump();

  shared_ptr<InstallPlanAction> install_plan_action(
      new InstallPlanAction(install_plan));
  actions_.push_back(shared_ptr<AbstractAction>(install_plan_action));

  BuildPostInstallActions(install_plan_action.get());

  // Enqueue the actions
  for (const shared_ptr<AbstractAction>& action : actions_) {
    processor_->EnqueueAction(action.get());
  }

  // Update the payload state for Rollback.
  system_state_->payload_state()->Rollback();

  SetStatusAndNotify(UpdateStatus::ATTEMPTING_ROLLBACK);

  // Just in case we didn't update boot flags yet, make sure they're updated
  // before any update processing starts. This also schedules the start of the
  // actions we just posted.
  start_action_processor_ = true;
  UpdateBootFlags();
  return true;
}

bool UpdateAttempter::CanRollback() const {
  // We can only rollback if the update_engine isn't busy and we have a valid
  // rollback partition.
  return (status_ == UpdateStatus::IDLE &&
          GetRollbackSlot() != BootControlInterface::kInvalidSlot);
}

BootControlInterface::Slot UpdateAttempter::GetRollbackSlot() const {
  LOG(INFO) << "UpdateAttempter::GetRollbackSlot";
  const unsigned int num_slots = system_state_->boot_control()->GetNumSlots();
  const BootControlInterface::Slot current_slot =
      system_state_->boot_control()->GetCurrentSlot();

  LOG(INFO) << "  Installed slots: " << num_slots;
  LOG(INFO) << "  Booted from slot: "
            << BootControlInterface::SlotName(current_slot);

  if (current_slot == BootControlInterface::kInvalidSlot || num_slots < 2) {
    LOG(INFO) << "Device is not updateable.";
    return BootControlInterface::kInvalidSlot;
  }

  vector<BootControlInterface::Slot> bootable_slots;
  for (BootControlInterface::Slot slot = 0; slot < num_slots; slot++) {
    if (slot != current_slot &&
        system_state_->boot_control()->IsSlotBootable(slot)) {
      LOG(INFO) << "Found bootable slot "
                << BootControlInterface::SlotName(slot);
      return slot;
    }
  }
  LOG(INFO) << "No other bootable slot found.";
  return BootControlInterface::kInvalidSlot;
}

bool UpdateAttempter::CheckForUpdate(const string& app_version,
                                     const string& omaha_url,
                                     UpdateAttemptFlags flags) {
  bool interactive = !(flags & UpdateAttemptFlags::kFlagNonInteractive);

  if (interactive && status_ != UpdateStatus::IDLE) {
    // An update check is either in-progress, or an update has completed and the
    // system is in UPDATED_NEED_REBOOT.  Either way, don't do an interactive
    // update at this time
    LOG(INFO) << "Refusing to do an interactive update with an update already "
                 "in progress";
    return false;
  }

  LOG(INFO) << "Forced update check requested.";
  forced_app_version_.clear();
  forced_omaha_url_.clear();

  // Certain conditions must be met to allow setting custom version and update
  // server URLs. However, kScheduledAUTestURLRequest and kAUTestURLRequest are
  // always allowed regardless of device state.
  if (IsAnyUpdateSourceAllowed()) {
    forced_app_version_ = app_version;
    forced_omaha_url_ = omaha_url;
  }
  if (omaha_url == kScheduledAUTestURLRequest) {
    forced_omaha_url_ = constants::kOmahaDefaultAUTestURL;
    // Pretend that it's not user-initiated even though it is,
    // so as to test scattering logic, etc. which get kicked off
    // only in scheduled update checks.
    interactive = false;
  } else if (omaha_url == kAUTestURLRequest) {
    forced_omaha_url_ = constants::kOmahaDefaultAUTestURL;
  }

  if (interactive) {
    // Use the passed-in update attempt flags for this update attempt instead
    // of the previously set ones.
    current_update_attempt_flags_ = flags;
    // Note: The caching for non-interactive update checks happens in
    // OnUpdateScheduled().
  }

  if (forced_update_pending_callback_.get()) {
    // Make sure that a scheduling request is made prior to calling the forced
    // update pending callback.
    ScheduleUpdates();
    forced_update_pending_callback_->Run(true, interactive);
  }

  return true;
}

bool UpdateAttempter::RebootIfNeeded() {
  if (system_state_->power_manager()->RequestReboot())
    return true;

  return RebootDirectly();
}

void UpdateAttempter::WriteUpdateCompletedMarker() {
  string boot_id;
  if (!utils::GetBootId(&boot_id))
    return;
  prefs_->SetString(kPrefsUpdateCompletedOnBootId, boot_id);

  int64_t value = system_state_->clock()->GetBootTime().ToInternalValue();
  prefs_->SetInt64(kPrefsUpdateCompletedBootTime, value);
}

bool UpdateAttempter::RebootDirectly() {
  vector<string> command;
  command.push_back("/sbin/shutdown");
  command.push_back("-r");
  command.push_back("now");
  LOG(INFO) << "Running \"" << base::JoinString(command, " ") << "\"";
  int rc = 0;
  Subprocess::SynchronousExec(command, &rc, nullptr);
  return rc == 0;
}

void UpdateAttempter::OnUpdateScheduled(EvalStatus status,
                                        const UpdateCheckParams& params) {
  waiting_for_scheduled_check_ = false;

  if (status == EvalStatus::kSucceeded) {
    if (!params.updates_enabled) {
      LOG(WARNING) << "Updates permanently disabled.";
      // Signal disabled status, then switch right back to idle. This is
      // necessary for ensuring that observers waiting for a signal change will
      // actually notice one on subsequent calls. Note that we don't need to
      // re-schedule a check in this case as updates are permanently disabled;
      // further (forced) checks may still initiate a scheduling call.
      SetStatusAndNotify(UpdateStatus::DISABLED);
      SetStatusAndNotify(UpdateStatus::IDLE);
      return;
    }

    LOG(INFO) << "Running "
              << (params.is_interactive ? "interactive" : "periodic")
              << " update.";

    if (!params.is_interactive) {
      // Cache the update attempt flags that will be used by this update attempt
      // so that they can't be changed mid-way through.
      current_update_attempt_flags_ = update_attempt_flags_;
    }

    LOG(INFO) << "Update attempt flags in use = 0x" << std::hex
              << current_update_attempt_flags_;

    Update(forced_app_version_, forced_omaha_url_, params.target_channel,
           params.target_version_prefix, false, params.is_interactive);
    // Always clear the forced app_version and omaha_url after an update attempt
    // so the next update uses the defaults.
    forced_app_version_.clear();
    forced_omaha_url_.clear();
  } else {
    LOG(WARNING)
        << "Update check scheduling failed (possibly timed out); retrying.";
    ScheduleUpdates();
  }

  // This check ensures that future update checks will be or are already
  // scheduled. The check should never fail. A check failure means that there's
  // a bug that will most likely prevent further automatic update checks. It
  // seems better to crash in such cases and restart the update_engine daemon
  // into, hopefully, a known good state.
  CHECK(IsUpdateRunningOrScheduled());
}

void UpdateAttempter::UpdateLastCheckedTime() {
  last_checked_time_ = system_state_->clock()->GetWallclockTime().ToTimeT();
}

// Delegate methods:
void UpdateAttempter::ProcessingDone(const ActionProcessor* processor,
                                     ErrorCode code) {
  LOG(INFO) << "Processing Done.";
  actions_.clear();

  // Reset cpu shares back to normal.
  cpu_limiter_.StopLimiter();

  // reset the state that's only valid for a single update pass
  current_update_attempt_flags_ = UpdateAttemptFlags::kNone;

  if (status_ == UpdateStatus::REPORTING_ERROR_EVENT) {
    LOG(INFO) << "Error event sent.";

    // Inform scheduler of new status;
    SetStatusAndNotify(UpdateStatus::IDLE);
    ScheduleUpdates();

    if (!fake_update_success_) {
      return;
    }
    LOG(INFO) << "Booted from FW B and tried to install new firmware, "
        "so requesting reboot from user.";
  }

  if (code == ErrorCode::kSuccess) {
    WriteUpdateCompletedMarker();
    prefs_->SetInt64(kPrefsDeltaUpdateFailures, 0);
    prefs_->SetString(kPrefsPreviousVersion,
                      omaha_request_params_->app_version());
    DeltaPerformer::ResetUpdateProgress(prefs_, false);

    system_state_->payload_state()->UpdateSucceeded();

    // Since we're done with scattering fully at this point, this is the
    // safest point delete the state files, as we're sure that the status is
    // set to reboot (which means no more updates will be applied until reboot)
    // This deletion is required for correctness as we want the next update
    // check to re-create a new random number for the update check count.
    // Similarly, we also delete the wall-clock-wait period that was persisted
    // so that we start with a new random value for the next update check
    // after reboot so that the same device is not favored or punished in any
    // way.
    prefs_->Delete(kPrefsUpdateCheckCount);
    system_state_->payload_state()->SetScatteringWaitPeriod(TimeDelta());
    prefs_->Delete(kPrefsUpdateFirstSeenAt);

    SetStatusAndNotify(UpdateStatus::UPDATED_NEED_REBOOT);
    ScheduleUpdates();
    LOG(INFO) << "Update successfully applied, waiting to reboot.";

    // This pointer is null during rollback operations, and the stats
    // don't make much sense then anyway.
    if (response_handler_action_) {
      const InstallPlan& install_plan =
          response_handler_action_->install_plan();

      // Generate an unique payload identifier.
      string target_version_uid;
      for (const auto& payload : install_plan.payloads) {
        target_version_uid +=
            brillo::data_encoding::Base64Encode(payload.hash) + ":" +
            payload.metadata_signature + ":";
      }

      // Expect to reboot into the new version to send the proper metric during
      // next boot.
      system_state_->payload_state()->ExpectRebootInNewVersion(
          target_version_uid);
    } else {
      // If we just finished a rollback, then we expect to have no Omaha
      // response. Otherwise, it's an error.
      if (system_state_->payload_state()->GetRollbackVersion().empty()) {
        LOG(ERROR) << "Can't send metrics because expected "
            "response_handler_action_ missing.";
      }
    }
    return;
  }

  if (ScheduleErrorEventAction()) {
    return;
  }
  LOG(INFO) << "No update.";
  SetStatusAndNotify(UpdateStatus::IDLE);
  ScheduleUpdates();
}

void UpdateAttempter::ProcessingStopped(const ActionProcessor* processor) {
  // Reset cpu shares back to normal.
  cpu_limiter_.StopLimiter();
  download_progress_ = 0.0;
  SetStatusAndNotify(UpdateStatus::IDLE);
  ScheduleUpdates();
  actions_.clear();
  error_event_.reset(nullptr);
}

// Called whenever an action has finished processing, either successfully
// or otherwise.
void UpdateAttempter::ActionCompleted(ActionProcessor* processor,
                                      AbstractAction* action,
                                      ErrorCode code) {
  // Reset download progress regardless of whether or not the download
  // action succeeded. Also, get the response code from HTTP request
  // actions (update download as well as the initial update check
  // actions).
  const string type = action->Type();
  if (type == DownloadAction::StaticType()) {
    download_progress_ = 0.0;
    DownloadAction* download_action = static_cast<DownloadAction*>(action);
    http_response_code_ = download_action->GetHTTPResponseCode();
  } else if (type == OmahaRequestAction::StaticType()) {
    OmahaRequestAction* omaha_request_action =
        static_cast<OmahaRequestAction*>(action);
    // If the request is not an event, then it's the update-check.
    if (!omaha_request_action->IsEvent()) {
      http_response_code_ = omaha_request_action->GetHTTPResponseCode();

      // Record the number of consecutive failed update checks.
      if (http_response_code_ == kHttpResponseInternalServerError ||
          http_response_code_ == kHttpResponseServiceUnavailable) {
        consecutive_failed_update_checks_++;
      } else {
        consecutive_failed_update_checks_ = 0;
      }

      // Store the server-dictated poll interval, if any.
      server_dictated_poll_interval_ =
          std::max(0, omaha_request_action->GetOutputObject().poll_interval);
    }
  } else if (type == OmahaResponseHandlerAction::StaticType()) {
    // Depending on the returned error code, note that an update is available.
    if (code == ErrorCode::kOmahaUpdateDeferredPerPolicy ||
        code == ErrorCode::kSuccess) {
      // Note that the status will be updated to DOWNLOADING when some bytes
      // get actually downloaded from the server and the BytesReceived
      // callback is invoked. This avoids notifying the user that a download
      // has started in cases when the server and the client are unable to
      // initiate the download.
      CHECK(action == response_handler_action_.get());
      auto plan = response_handler_action_->install_plan();
      UpdateLastCheckedTime();
      new_version_ = plan.version;
      new_system_version_ = plan.system_version;
      new_payload_size_ = 0;
      for (const auto& payload : plan.payloads)
        new_payload_size_ += payload.size;
      cpu_limiter_.StartLimiter();
      SetStatusAndNotify(UpdateStatus::UPDATE_AVAILABLE);
    }
  }
  // General failure cases.
  if (code != ErrorCode::kSuccess) {
    // If the current state is at or past the download phase, count the failure
    // in case a switch to full update becomes necessary. Ignore network
    // transfer timeouts and failures.
    if (status_ >= UpdateStatus::DOWNLOADING &&
        code != ErrorCode::kDownloadTransferError) {
      MarkDeltaUpdateFailure();
    }
    // On failure, schedule an error event to be sent to Omaha.
    CreatePendingErrorEvent(action, code);
    return;
  }
  // Find out which action completed (successfully).
  if (type == DownloadAction::StaticType()) {
    SetStatusAndNotify(UpdateStatus::FINALIZING);
  } else if (type == FilesystemVerifierAction::StaticType()) {
    // Log the system properties before the postinst and after the file system
    // is verified. It used to be done in the postinst itself. But postinst
    // cannot do this anymore. On the other hand, these logs are frequently
    // looked at and it is preferable not to scatter them in random location in
    // the log and rather log it right before the postinst. The reason not do
    // this in the |PostinstallRunnerAction| is to prevent dependency from
    // libpayload_consumer to libupdate_engine.
    LogImageProperties();
  }
}

void UpdateAttempter::BytesReceived(uint64_t bytes_progressed,
                                    uint64_t bytes_received,
                                    uint64_t total) {
  // The PayloadState keeps track of how many bytes were actually downloaded
  // from a given URL for the URL skipping logic.
  system_state_->payload_state()->DownloadProgress(bytes_progressed);

  double progress = 0;
  if (total)
    progress = static_cast<double>(bytes_received) / static_cast<double>(total);
  if (status_ != UpdateStatus::DOWNLOADING || bytes_received == total) {
    download_progress_ = progress;
    SetStatusAndNotify(UpdateStatus::DOWNLOADING);
  } else {
    ProgressUpdate(progress);
  }
}

void UpdateAttempter::DownloadComplete() {
  system_state_->payload_state()->DownloadComplete();
}

void UpdateAttempter::ProgressUpdate(double progress) {
  // Self throttle based on progress. Also send notifications if progress is
  // too slow.
  if (progress == 1.0 ||
      progress - download_progress_ >= kBroadcastThresholdProgress ||
      TimeTicks::Now() - last_notify_time_ >=
          TimeDelta::FromSeconds(kBroadcastThresholdSeconds)) {
    download_progress_ = progress;
    BroadcastStatus();
  }
}

bool UpdateAttempter::ResetStatus() {
  LOG(INFO) << "Attempting to reset state from "
            << UpdateStatusToString(status_) << " to UpdateStatus::IDLE";

  switch (status_) {
    case UpdateStatus::IDLE:
      // no-op.
      return true;

    case UpdateStatus::UPDATED_NEED_REBOOT:  {
      bool ret_value = true;
      status_ = UpdateStatus::IDLE;

      // Remove the reboot marker so that if the machine is rebooted
      // after resetting to idle state, it doesn't go back to
      // UpdateStatus::UPDATED_NEED_REBOOT state.
      ret_value = prefs_->Delete(kPrefsUpdateCompletedOnBootId) && ret_value;
      ret_value = prefs_->Delete(kPrefsUpdateCompletedBootTime) && ret_value;

      // Update the boot flags so the current slot has higher priority.
      BootControlInterface* boot_control = system_state_->boot_control();
      if (!boot_control->SetActiveBootSlot(boot_control->GetCurrentSlot()))
        ret_value = false;

      // Mark the current slot as successful again, since marking it as active
      // may reset the successful bit. We ignore the result of whether marking
      // the current slot as successful worked.
      if (!boot_control->MarkBootSuccessfulAsync(Bind([](bool successful){})))
        ret_value = false;

      // Notify the PayloadState that the successful payload was canceled.
      system_state_->payload_state()->ResetUpdateStatus();

      // The previous version is used to report back to omaha after reboot that
      // we actually rebooted into the new version from this "prev-version". We
      // need to clear out this value now to prevent it being sent on the next
      // updatecheck request.
      ret_value = prefs_->SetString(kPrefsPreviousVersion, "") && ret_value;

      LOG(INFO) << "Reset status " << (ret_value ? "successful" : "failed");
      return ret_value;
    }

    default:
      LOG(ERROR) << "Reset not allowed in this state.";
      return false;
  }
}

bool UpdateAttempter::GetStatus(UpdateEngineStatus* out_status) {
  out_status->last_checked_time = last_checked_time_;
  out_status->status = status_;
  out_status->current_version = omaha_request_params_->app_version();
  out_status->current_system_version = omaha_request_params_->system_version();
  out_status->progress = download_progress_;
  out_status->new_size_bytes = new_payload_size_;
  out_status->new_version = new_version_;
  out_status->new_system_version = new_system_version_;
  return true;
}

void UpdateAttempter::UpdateBootFlags() {
  if (update_boot_flags_running_) {
    LOG(INFO) << "Update boot flags running, nothing to do.";
    return;
  }
  if (updated_boot_flags_) {
    LOG(INFO) << "Already updated boot flags. Skipping.";
    if (start_action_processor_) {
      ScheduleProcessingStart();
    }
    return;
  }
  // This is purely best effort. Failures should be logged by Subprocess. Run
  // the script asynchronously to avoid blocking the event loop regardless of
  // the script runtime.
  update_boot_flags_running_ = true;
  LOG(INFO) << "Marking booted slot as good.";
  if (!system_state_->boot_control()->MarkBootSuccessfulAsync(Bind(
          &UpdateAttempter::CompleteUpdateBootFlags, base::Unretained(this)))) {
    LOG(ERROR) << "Failed to mark current boot as successful.";
    CompleteUpdateBootFlags(false);
  }
}

void UpdateAttempter::CompleteUpdateBootFlags(bool successful) {
  update_boot_flags_running_ = false;
  updated_boot_flags_ = true;
  if (start_action_processor_) {
    ScheduleProcessingStart();
  }
}

void UpdateAttempter::BroadcastStatus() {
  UpdateEngineStatus broadcast_status;
  // Use common method for generating the current status.
  GetStatus(&broadcast_status);

  for (const auto& observer : service_observers_) {
    observer->SendStatusUpdate(broadcast_status);
  }
  last_notify_time_ = TimeTicks::Now();
}

uint32_t UpdateAttempter::GetErrorCodeFlags()  {
  uint32_t flags = 0;

  if (!system_state_->hardware()->IsNormalBootMode())
    flags |= static_cast<uint32_t>(ErrorCode::kDevModeFlag);

  if (response_handler_action_.get() &&
      response_handler_action_->install_plan().is_resume)
    flags |= static_cast<uint32_t>(ErrorCode::kResumedFlag);

  if (!system_state_->hardware()->IsOfficialBuild())
    flags |= static_cast<uint32_t>(ErrorCode::kTestImageFlag);

  if (omaha_request_params_->update_url() !=
      constants::kOmahaDefaultProductionURL) {
    flags |= static_cast<uint32_t>(ErrorCode::kTestOmahaUrlFlag);
  }

  return flags;
}

bool UpdateAttempter::ShouldCancel(ErrorCode* cancel_reason) {
  // Check if the channel we're attempting to update to is the same as the
  // target channel currently chosen by the user.
  OmahaRequestParams* params = system_state_->request_params();
  if (params->download_channel() != params->target_channel()) {
    LOG(ERROR) << "Aborting download as target channel: "
               << params->target_channel()
               << " is different from the download channel: "
               << params->download_channel();
    *cancel_reason = ErrorCode::kUpdateCanceledByChannelChange;
    return true;
  }

  return false;
}

void UpdateAttempter::SetStatusAndNotify(UpdateStatus status) {
  status_ = status;
  BroadcastStatus();
}

void UpdateAttempter::CreatePendingErrorEvent(AbstractAction* action,
                                              ErrorCode code) {
  if (error_event_.get()) {
    // This shouldn't really happen.
    LOG(WARNING) << "There's already an existing pending error event.";
    return;
  }

  // For now assume that a generic Omaha response action failure means that
  // there's no update so don't send an event. Also, double check that the
  // failure has not occurred while sending an error event -- in which case
  // don't schedule another. This shouldn't really happen but just in case...
  if ((action->Type() == OmahaResponseHandlerAction::StaticType() &&
       code == ErrorCode::kError) ||
      status_ == UpdateStatus::REPORTING_ERROR_EVENT) {
    return;
  }

  // Classify the code to generate the appropriate result so that
  // the Borgmon charts show up the results correctly.
  // Do this before calling GetErrorCodeForAction which could potentially
  // augment the bit representation of code and thus cause no matches for
  // the switch cases below.
  OmahaEvent::Result event_result;
  switch (code) {
    case ErrorCode::kOmahaUpdateIgnoredPerPolicy:
    case ErrorCode::kOmahaUpdateDeferredPerPolicy:
    case ErrorCode::kOmahaUpdateDeferredForBackoff:
      event_result = OmahaEvent::kResultUpdateDeferred;
      break;
    default:
      event_result = OmahaEvent::kResultError;
      break;
  }

  code = GetErrorCodeForAction(action, code);
  fake_update_success_ = code == ErrorCode::kPostinstallBootedFromFirmwareB;

  // Compute the final error code with all the bit flags to be sent to Omaha.
  code = static_cast<ErrorCode>(
      static_cast<uint32_t>(code) | GetErrorCodeFlags());
  error_event_.reset(new OmahaEvent(OmahaEvent::kTypeUpdateComplete,
                                    event_result,
                                    code));
}

bool UpdateAttempter::ScheduleErrorEventAction() {
  if (error_event_.get() == nullptr)
    return false;

  LOG(ERROR) << "Update failed.";
  system_state_->payload_state()->UpdateFailed(error_event_->error_code);

  // Send it to Omaha.
  LOG(INFO) << "Reporting the error event";
  shared_ptr<OmahaRequestAction> error_event_action(
      new OmahaRequestAction(
          system_state_,
          error_event_.release(),  // Pass ownership.
          std::make_unique<LibcurlHttpFetcher>(GetProxyResolver(),
                                               system_state_->hardware()),
          false));
  actions_.push_back(shared_ptr<AbstractAction>(error_event_action));
  processor_->EnqueueAction(error_event_action.get());
  SetStatusAndNotify(UpdateStatus::REPORTING_ERROR_EVENT);
  processor_->StartProcessing();
  return true;
}

void UpdateAttempter::ScheduleProcessingStart() {
  LOG(INFO) << "Scheduling an action processor start.";
  start_action_processor_ = false;
  MessageLoop::current()->PostTask(
      FROM_HERE,
      Bind([](ActionProcessor* processor) { processor->StartProcessing(); },
           base::Unretained(processor_.get())));
}

void UpdateAttempter::DisableDeltaUpdateIfNeeded() {
  int64_t delta_failures;
  if (omaha_request_params_->delta_okay() &&
      prefs_->GetInt64(kPrefsDeltaUpdateFailures, &delta_failures) &&
      delta_failures >= kMaxDeltaUpdateFailures) {
    LOG(WARNING) << "Too many delta update failures, forcing full update.";
    omaha_request_params_->set_delta_okay(false);
  }
}

void UpdateAttempter::MarkDeltaUpdateFailure() {
  // Don't try to resume a failed delta update.
  DeltaPerformer::ResetUpdateProgress(prefs_, false);
  int64_t delta_failures;
  if (!prefs_->GetInt64(kPrefsDeltaUpdateFailures, &delta_failures) ||
      delta_failures < 0) {
    delta_failures = 0;
  }
  prefs_->SetInt64(kPrefsDeltaUpdateFailures, ++delta_failures);
}

void UpdateAttempter::PingOmaha() {
  if (!processor_->IsRunning()) {
    shared_ptr<OmahaRequestAction> ping_action(new OmahaRequestAction(
        system_state_,
        nullptr,
        std::make_unique<LibcurlHttpFetcher>(GetProxyResolver(),
                                             system_state_->hardware()),
        true));
    actions_.push_back(shared_ptr<OmahaRequestAction>(ping_action));
    processor_->set_delegate(nullptr);
    processor_->EnqueueAction(ping_action.get());
    // Call StartProcessing() synchronously here to avoid any race conditions
    // caused by multiple outstanding ping Omaha requests.  If we call
    // StartProcessing() asynchronously, the device can be suspended before we
    // get a chance to callback to StartProcessing().  When the device resumes
    // (assuming the device sleeps longer than the next update check period),
    // StartProcessing() is called back and at the same time, the next update
    // check is fired which eventually invokes StartProcessing().  A crash
    // can occur because StartProcessing() checks to make sure that the
    // processor is idle which it isn't due to the two concurrent ping Omaha
    // requests.
    processor_->StartProcessing();
  } else {
    LOG(WARNING) << "Action processor running, Omaha ping suppressed.";
  }

  // Update the last check time here; it may be re-updated when an Omaha
  // response is received, but this will prevent us from repeatedly scheduling
  // checks in the case where a response is not received.
  UpdateLastCheckedTime();

  // Update the status which will schedule the next update check
  SetStatusAndNotify(UpdateStatus::UPDATED_NEED_REBOOT);
  ScheduleUpdates();
}


bool UpdateAttempter::DecrementUpdateCheckCount() {
  int64_t update_check_count_value;

  if (!prefs_->Exists(kPrefsUpdateCheckCount)) {
    // This file does not exist. This means we haven't started our update
    // check count down yet, so nothing more to do. This file will be created
    // later when we first satisfy the wall-clock-based-wait period.
    LOG(INFO) << "No existing update check count. That's normal.";
    return true;
  }

  if (prefs_->GetInt64(kPrefsUpdateCheckCount, &update_check_count_value)) {
    // Only if we're able to read a proper integer value, then go ahead
    // and decrement and write back the result in the same file, if needed.
    LOG(INFO) << "Update check count = " << update_check_count_value;

    if (update_check_count_value == 0) {
      // It could be 0, if, for some reason, the file didn't get deleted
      // when we set our status to waiting for reboot. so we just leave it
      // as is so that we can prevent another update_check wait for this client.
      LOG(INFO) << "Not decrementing update check count as it's already 0.";
      return true;
    }

    if (update_check_count_value > 0)
      update_check_count_value--;
    else
      update_check_count_value = 0;

    // Write out the new value of update_check_count_value.
    if (prefs_->SetInt64(kPrefsUpdateCheckCount, update_check_count_value)) {
      // We successfully wrote out te new value, so enable the
      // update check based wait.
      LOG(INFO) << "New update check count = " << update_check_count_value;
      return true;
    }
  }

  LOG(INFO) << "Deleting update check count state due to read/write errors.";

  // We cannot read/write to the file, so disable the update check based wait
  // so that we don't get stuck in this OS version by any chance (which could
  // happen if there's some bug that causes to read/write incorrectly).
  // Also attempt to delete the file to do our best effort to cleanup.
  prefs_->Delete(kPrefsUpdateCheckCount);
  return false;
}


void UpdateAttempter::UpdateEngineStarted() {
  // If we just booted into a new update, keep the previous OS version
  // in case we rebooted because of a crash of the old version, so we
  // can do a proper crash report with correct information.
  // This must be done before calling
  // system_state_->payload_state()->UpdateEngineStarted() since it will
  // delete SystemUpdated marker file.
  if (system_state_->system_rebooted() &&
      prefs_->Exists(kPrefsSystemUpdatedMarker)) {
    if (!prefs_->GetString(kPrefsPreviousVersion, &prev_version_)) {
      // If we fail to get the version string, make sure it stays empty.
      prev_version_.clear();
    }
  }

  system_state_->payload_state()->UpdateEngineStarted();
  StartP2PAtStartup();
}

bool UpdateAttempter::StartP2PAtStartup() {
  if (system_state_ == nullptr ||
      !system_state_->p2p_manager()->IsP2PEnabled()) {
    LOG(INFO) << "Not starting p2p at startup since it's not enabled.";
    return false;
  }

  if (system_state_->p2p_manager()->CountSharedFiles() < 1) {
    LOG(INFO) << "Not starting p2p at startup since our application "
              << "is not sharing any files.";
    return false;
  }

  return StartP2PAndPerformHousekeeping();
}

bool UpdateAttempter::StartP2PAndPerformHousekeeping() {
  if (system_state_ == nullptr)
    return false;

  if (!system_state_->p2p_manager()->IsP2PEnabled()) {
    LOG(INFO) << "Not starting p2p since it's not enabled.";
    return false;
  }

  LOG(INFO) << "Ensuring that p2p is running.";
  if (!system_state_->p2p_manager()->EnsureP2PRunning()) {
    LOG(ERROR) << "Error starting p2p.";
    return false;
  }

  LOG(INFO) << "Performing p2p housekeeping.";
  if (!system_state_->p2p_manager()->PerformHousekeeping()) {
    LOG(ERROR) << "Error performing housekeeping for p2p.";
    return false;
  }

  LOG(INFO) << "Done performing p2p housekeeping.";
  return true;
}

bool UpdateAttempter::GetBootTimeAtUpdate(Time *out_boot_time) {
  // In case of an update_engine restart without a reboot, we stored the boot_id
  // when the update was completed by setting a pref, so we can check whether
  // the last update was on this boot or a previous one.
  string boot_id;
  TEST_AND_RETURN_FALSE(utils::GetBootId(&boot_id));

  string update_completed_on_boot_id;
  if (!prefs_->Exists(kPrefsUpdateCompletedOnBootId) ||
      !prefs_->GetString(kPrefsUpdateCompletedOnBootId,
                         &update_completed_on_boot_id) ||
      update_completed_on_boot_id != boot_id)
    return false;

  // Short-circuit avoiding the read in case out_boot_time is nullptr.
  if (out_boot_time) {
    int64_t boot_time = 0;
    // Since the kPrefsUpdateCompletedOnBootId was correctly set, this pref
    // should not fail.
    TEST_AND_RETURN_FALSE(
        prefs_->GetInt64(kPrefsUpdateCompletedBootTime, &boot_time));
    *out_boot_time = Time::FromInternalValue(boot_time);
  }
  return true;
}

bool UpdateAttempter::IsUpdateRunningOrScheduled() {
  return ((status_ != UpdateStatus::IDLE &&
           status_ != UpdateStatus::UPDATED_NEED_REBOOT) ||
          waiting_for_scheduled_check_);
}

bool UpdateAttempter::IsAnyUpdateSourceAllowed() {
  // We allow updates from any source if either of these are true:
  //  * The device is running an unofficial (dev/test) image.
  //  * The debugd dev features are accessible (i.e. in devmode with no owner).
  // This protects users running a base image, while still allowing a specific
  // window (gated by the debug dev features) where `cros flash` is usable.
  if (!system_state_->hardware()->IsOfficialBuild()) {
    LOG(INFO) << "Non-official build; allowing any update source.";
    return true;
  }

  if (system_state_->hardware()->AreDevFeaturesEnabled()) {
    LOG(INFO) << "Developer features enabled; allowing custom update sources.";
    return true;
  }

  LOG(INFO)
      << "Developer features disabled; disallowing custom update sources.";
  return false;
}

}  // namespace chromeos_update_engine<|MERGE_RESOLUTION|>--- conflicted
+++ resolved
@@ -119,22 +119,11 @@
   return code;
 }
 
-UpdateAttempter::UpdateAttempter(
-    SystemState* system_state,
-    CertificateChecker* cert_checker)
+UpdateAttempter::UpdateAttempter(SystemState* system_state,
+                                 CertificateChecker* cert_checker)
     : processor_(new ActionProcessor()),
       system_state_(system_state),
-<<<<<<< HEAD
-#if USE_CHROME_NETWORK_PROXY
-      cert_checker_(cert_checker),
-      chrome_proxy_resolver_(network_proxy_service_proxy) {
-#else
-      cert_checker_(cert_checker) {
-#endif  // USE_CHROME_NETWORK_PROXY
-=======
-      cert_checker_(cert_checker) {
->>>>>>> 840703a4
-}
+      cert_checker_(cert_checker) {}
 
 UpdateAttempter::~UpdateAttempter() {
   // CertificateChecker might not be initialized in unittests.
@@ -607,34 +596,25 @@
   shared_ptr<OmahaResponseHandlerAction> response_handler_action(
       new OmahaResponseHandlerAction(system_state_));
 
-  shared_ptr<OmahaRequestAction> download_started_action(
-      new OmahaRequestAction(
-          system_state_,
-          new OmahaEvent(OmahaEvent::kTypeUpdateDownloadStarted),
-          std::make_unique<LibcurlHttpFetcher>(GetProxyResolver(),
-                                               system_state_->hardware()),
-          false));
+  shared_ptr<OmahaRequestAction> download_started_action(new OmahaRequestAction(
+      system_state_,
+      new OmahaEvent(OmahaEvent::kTypeUpdateDownloadStarted),
+      std::make_unique<LibcurlHttpFetcher>(GetProxyResolver(),
+                                           system_state_->hardware()),
+      false));
 
   LibcurlHttpFetcher* download_fetcher =
       new LibcurlHttpFetcher(GetProxyResolver(), system_state_->hardware());
   download_fetcher->set_server_to_check(ServerToCheck::kDownload);
-<<<<<<< HEAD
   if (interactive)
     download_fetcher->set_max_retry_count(kDownloadMaxRetryCountInteractive);
-=======
->>>>>>> 840703a4
   shared_ptr<DownloadAction> download_action(
       new DownloadAction(prefs_,
                          system_state_->boot_control(),
                          system_state_->hardware(),
                          system_state_,
-<<<<<<< HEAD
-                         download_fetcher));  // passes ownership
-=======
-                         // passes ownership
-                         new MultiRangeHttpFetcher(download_fetcher),
+                         download_fetcher,  // passes ownership
                          interactive));
->>>>>>> 840703a4
   shared_ptr<OmahaRequestAction> download_finished_action(
       new OmahaRequestAction(
           system_state_,
@@ -645,12 +625,11 @@
   shared_ptr<FilesystemVerifierAction> filesystem_verifier_action(
       new FilesystemVerifierAction());
   shared_ptr<OmahaRequestAction> update_complete_action(
-      new OmahaRequestAction(
-          system_state_,
-          new OmahaEvent(OmahaEvent::kTypeUpdateComplete),
-          std::make_unique<LibcurlHttpFetcher>(GetProxyResolver(),
-                                               system_state_->hardware()),
-          false));
+      new OmahaRequestAction(system_state_,
+                             new OmahaEvent(OmahaEvent::kTypeUpdateComplete),
+                             std::make_unique<LibcurlHttpFetcher>(
+                                 GetProxyResolver(), system_state_->hardware()),
+                             false));
 
   download_action->set_delegate(this);
   response_handler_action_ = response_handler_action;
@@ -834,6 +813,12 @@
 }
 
 bool UpdateAttempter::RebootIfNeeded() {
+  if (status_ != UpdateStatus::UPDATED_NEED_REBOOT) {
+    LOG(INFO) << "Reboot requested, but status is "
+              << UpdateStatusToString(status_) << ", so not rebooting.";
+    return false;
+  }
+
   if (system_state_->power_manager()->RequestReboot())
     return true;
 
@@ -1332,12 +1317,11 @@
   // Send it to Omaha.
   LOG(INFO) << "Reporting the error event";
   shared_ptr<OmahaRequestAction> error_event_action(
-      new OmahaRequestAction(
-          system_state_,
-          error_event_.release(),  // Pass ownership.
-          std::make_unique<LibcurlHttpFetcher>(GetProxyResolver(),
-                                               system_state_->hardware()),
-          false));
+      new OmahaRequestAction(system_state_,
+                             error_event_.release(),  // Pass ownership.
+                             std::make_unique<LibcurlHttpFetcher>(
+                                 GetProxyResolver(), system_state_->hardware()),
+                             false));
   actions_.push_back(shared_ptr<AbstractAction>(error_event_action));
   processor_->EnqueueAction(error_event_action.get());
   SetStatusAndNotify(UpdateStatus::REPORTING_ERROR_EVENT);
