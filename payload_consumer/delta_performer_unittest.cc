//
// Copyright (C) 2012 The Android Open Source Project
//
// Licensed under the Apache License, Version 2.0 (the "License");
// you may not use this file except in compliance with the License.
// You may obtain a copy of the License at
//
//      http://www.apache.org/licenses/LICENSE-2.0
//
// Unless required by applicable law or agreed to in writing, software
// distributed under the License is distributed on an "AS IS" BASIS,
// WITHOUT WARRANTIES OR CONDITIONS OF ANY KIND, either express or implied.
// See the License for the specific language governing permissions and
// limitations under the License.
//

#include "update_engine/payload_consumer/delta_performer.h"

#include <endian.h>
#include <inttypes.h>
#include <time.h>

#include <memory>
#include <string>
#include <vector>

#include <base/files/file_path.h>
#include <base/files/file_util.h>
#include <base/files/scoped_temp_dir.h>
#include <base/strings/string_number_conversions.h>
#include <base/strings/string_util.h>
#include <base/strings/stringprintf.h>
#include <gmock/gmock.h>
#include <google/protobuf/repeated_field.h>
#include <gtest/gtest.h>

#include "update_engine/common/constants.h"
#include "update_engine/common/fake_boot_control.h"
#include "update_engine/common/fake_hardware.h"
#include "update_engine/common/fake_prefs.h"
#include "update_engine/common/test_utils.h"
#include "update_engine/common/utils.h"
#include "update_engine/payload_consumer/fake_file_descriptor.h"
#include "update_engine/payload_consumer/mock_download_action.h"
#include "update_engine/payload_consumer/payload_constants.h"
#include "update_engine/payload_generator/bzip.h"
#include "update_engine/payload_generator/extent_ranges.h"
#include "update_engine/payload_generator/payload_file.h"
#include "update_engine/payload_generator/payload_signer.h"
#include "update_engine/update_metadata.pb.h"

namespace chromeos_update_engine {

using std::string;
using std::vector;
using test_utils::GetBuildArtifactsPath;
using test_utils::System;
using test_utils::kRandomString;
using testing::_;

extern const char* kUnittestPrivateKeyPath;
extern const char* kUnittestPublicKeyPath;

namespace {

const char kBogusMetadataSignature1[] =
    "awSFIUdUZz2VWFiR+ku0Pj00V7bPQPQFYQSXjEXr3vaw3TE4xHV5CraY3/YrZpBv"
    "J5z4dSBskoeuaO1TNC/S6E05t+yt36tE4Fh79tMnJ/z9fogBDXWgXLEUyG78IEQr"
    "YH6/eBsQGT2RJtBgXIXbZ9W+5G9KmGDoPOoiaeNsDuqHiBc/58OFsrxskH8E6vMS"
    "BmMGGk82mvgzic7ApcoURbCGey1b3Mwne/hPZ/bb9CIyky8Og9IfFMdL2uAweOIR"
    "fjoTeLYZpt+WN65Vu7jJ0cQN8e1y+2yka5112wpRf/LLtPgiAjEZnsoYpLUd7CoV"
    "pLRtClp97kN2+tXGNBQqkA==";

// Different options that determine what we should fill into the
// install_plan.metadata_signature to simulate the contents received in the
// Omaha response.
enum MetadataSignatureTest {
  kEmptyMetadataSignature,
  kInvalidMetadataSignature,
  kValidMetadataSignature,
};

// Compressed data without checksum, generated with:
// echo -n a | xz -9 --check=none | hexdump -v -e '"    " 12/1 "0x%02x, " "\n"'
const uint8_t kXzCompressedData[] = {
    0xfd, 0x37, 0x7a, 0x58, 0x5a, 0x00, 0x00, 0x00, 0xff, 0x12, 0xd9, 0x41,
    0x02, 0x00, 0x21, 0x01, 0x1c, 0x00, 0x00, 0x00, 0x10, 0xcf, 0x58, 0xcc,
    0x01, 0x00, 0x00, 0x61, 0x00, 0x00, 0x00, 0x00, 0x00, 0x01, 0x11, 0x01,
    0xad, 0xa6, 0x58, 0x04, 0x06, 0x72, 0x9e, 0x7a, 0x01, 0x00, 0x00, 0x00,
    0x00, 0x00, 0x59, 0x5a,
};

const uint8_t src_deflates[] = {
  /* raw      0  */ 0x11, 0x22,
  /* deflate  2  */ 0x63, 0x64, 0x62, 0x66, 0x61, 0x05, 0x00,
  /* raw      9  */ 0x33,
  /* deflate  10 */ 0x03, 0x00,
  /* raw      12 */
  /* deflate  12 */ 0x63, 0x04, 0x00,
  /* raw      15 */ 0x44, 0x55
};

const uint8_t dst_deflates[] = {
  /* deflate  0  */ 0x63, 0x64, 0x62, 0x66, 0x61, 0x05, 0x00,
  /* raw      7  */ 0x33, 0x66,
  /* deflate  9  */ 0x01, 0x05, 0x00, 0xFA, 0xFF, 0x01, 0x02, 0x03, 0x04, 0x05,
  /* deflate  19 */ 0x63, 0x04, 0x00
};

// To generate this patch either:
// - Use puffin/src/patching_unittest.cc:TestPatching
// Or
// - Use the following approach:
// * Make src_deflate a string of hex with only spaces. (e.g. "0XTE 0xST")
// * echo "0XTE 0xST" | xxd -r -p > src.bin
// * Find the location of deflates in src_deflates (in bytes) in the format of
//   "offset:length,...". (e.g. "2:7,10:2,12:3")
// * Do previous three steps for dst_deflates.
// * puffin --operation=puffdiff --src_file=src.bin --dst_file=dst.bin \
//   --src_deflates_byte="2:7,10:2,12:3" --dst_deflates_byte="0:7,9:10,19:3" \
//   --patch_file=patch.bin
// * hexdump -ve '"  " 12/1 "0x%02x, " "\n"' patch.bin
const uint8_t puffdiff_patch[] = {
  0x50, 0x55, 0x46, 0x31, 0x00, 0x00, 0x00, 0x51, 0x08, 0x01, 0x12, 0x27,
  0x0A, 0x04, 0x08, 0x10, 0x10, 0x32, 0x0A, 0x04, 0x08, 0x50, 0x10, 0x0A,
  0x0A, 0x04, 0x08, 0x60, 0x10, 0x12, 0x12, 0x04, 0x08, 0x10, 0x10, 0x58,
  0x12, 0x04, 0x08, 0x78, 0x10, 0x28, 0x12, 0x05, 0x08, 0xA8, 0x01, 0x10,
  0x38, 0x18, 0x1F, 0x1A, 0x24, 0x0A, 0x02, 0x10, 0x32, 0x0A, 0x04, 0x08,
  0x48, 0x10, 0x50, 0x0A, 0x05, 0x08, 0x98, 0x01, 0x10, 0x12, 0x12, 0x02,
  0x10, 0x58, 0x12, 0x04, 0x08, 0x70, 0x10, 0x58, 0x12, 0x05, 0x08, 0xC8,
  0x01, 0x10, 0x38, 0x18, 0x21, 0x42, 0x53, 0x44, 0x49, 0x46, 0x46, 0x34,
  0x30, 0x38, 0x00, 0x00, 0x00, 0x00, 0x00, 0x00, 0x00, 0x34, 0x00, 0x00,
  0x00, 0x00, 0x00, 0x00, 0x00, 0x21, 0x00, 0x00, 0x00, 0x00, 0x00, 0x00,
  0x00, 0x42, 0x5A, 0x68, 0x39, 0x31, 0x41, 0x59, 0x26, 0x53, 0x59, 0x65,
  0x29, 0x8C, 0x9B, 0x00, 0x00, 0x03, 0x60, 0x40, 0x7A, 0x0E, 0x08, 0x00,
  0x40, 0x00, 0x20, 0x00, 0x21, 0x22, 0x9A, 0x3D, 0x4F, 0x50, 0x40, 0x0C,
  0x3B, 0xC7, 0x9B, 0xB2, 0x21, 0x0E, 0xE9, 0x15, 0x98, 0x7A, 0x7C, 0x5D,
  0xC9, 0x14, 0xE1, 0x42, 0x41, 0x94, 0xA6, 0x32, 0x6C, 0x42, 0x5A, 0x68,
  0x39, 0x31, 0x41, 0x59, 0x26, 0x53, 0x59, 0xF1, 0x20, 0x5F, 0x0D, 0x00,
  0x00, 0x02, 0x41, 0x15, 0x42, 0x08, 0x20, 0x00, 0x40, 0x00, 0x00, 0x02,
  0x40, 0x00, 0x20, 0x00, 0x22, 0x3D, 0x23, 0x10, 0x86, 0x03, 0x96, 0x54,
  0x11, 0x16, 0x5F, 0x17, 0x72, 0x45, 0x38, 0x50, 0x90, 0xF1, 0x20, 0x5F,
  0x0D, 0x42, 0x5A, 0x68, 0x39, 0x31, 0x41, 0x59, 0x26, 0x53, 0x59, 0x07,
  0xD4, 0xCB, 0x6E, 0x00, 0x00, 0x00, 0x01, 0x00, 0x01, 0x00, 0x20, 0x00,
  0x21, 0x18, 0x46, 0x82, 0xEE, 0x48, 0xA7, 0x0A, 0x12, 0x00, 0xFA, 0x99,
  0x6D, 0xC0};

}  // namespace

class DeltaPerformerTest : public ::testing::Test {
 protected:
  void SetUp() override {
    install_plan_.source_slot = 0;
    install_plan_.target_slot = 1;
    EXPECT_CALL(mock_delegate_, ShouldCancel(_))
        .WillRepeatedly(testing::Return(false));
  }

  // Test helper placed where it can easily be friended from DeltaPerformer.
  void RunManifestValidation(const DeltaArchiveManifest& manifest,
                             uint64_t major_version,
                             InstallPayloadType payload_type,
                             ErrorCode expected) {
    payload_.type = payload_type;

    // The Manifest we are validating.
    performer_.manifest_.CopyFrom(manifest);
    performer_.major_payload_version_ = major_version;

    EXPECT_EQ(expected, performer_.ValidateManifest());
  }

  brillo::Blob GeneratePayload(const brillo::Blob& blob_data,
                               const vector<AnnotatedOperation>& aops,
                               bool sign_payload) {
    return GeneratePayload(blob_data,
                           aops,
                           sign_payload,
                           kMaxSupportedMajorPayloadVersion,
                           kMaxSupportedMinorPayloadVersion);
  }

  brillo::Blob GeneratePayload(const brillo::Blob& blob_data,
                               const vector<AnnotatedOperation>& aops,
                               bool sign_payload,
                               uint64_t major_version,
                               uint32_t minor_version) {
    test_utils::ScopedTempFile blob_file("Blob-XXXXXX");
    EXPECT_TRUE(test_utils::WriteFileVector(blob_file.path(), blob_data));

    PayloadGenerationConfig config;
    config.version.major = major_version;
    config.version.minor = minor_version;

    PayloadFile payload;
    EXPECT_TRUE(payload.Init(config));

    PartitionConfig old_part(kPartitionNameRoot);
    if (minor_version != kFullPayloadMinorVersion) {
      // When generating a delta payload we need to include the old partition
      // information to mark it as a delta payload.
      old_part.path = "/dev/null";
      old_part.size = 0;
    }
    PartitionConfig new_part(kPartitionNameRoot);
    new_part.path = "/dev/zero";
    new_part.size = 1234;

    payload.AddPartition(old_part, new_part, aops);

    // We include a kernel partition without operations.
    old_part.name = kPartitionNameKernel;
    new_part.name = kPartitionNameKernel;
    new_part.size = 0;
    payload.AddPartition(old_part, new_part, {});

    test_utils::ScopedTempFile payload_file("Payload-XXXXXX");
    string private_key =
        sign_payload ? GetBuildArtifactsPath(kUnittestPrivateKeyPath) : "";
    EXPECT_TRUE(payload.WritePayload(payload_file.path(),
                                     blob_file.path(),
                                     private_key,
                                     &payload_.metadata_size));

    brillo::Blob payload_data;
    EXPECT_TRUE(utils::ReadFile(payload_file.path(), &payload_data));
    return payload_data;
  }

  brillo::Blob GenerateSourceCopyPayload(const brillo::Blob& copied_data,
                                         bool add_hash) {
    PayloadGenerationConfig config;
    const uint64_t kDefaultBlockSize = config.block_size;
    EXPECT_EQ(0U, copied_data.size() % kDefaultBlockSize);
    uint64_t num_blocks = copied_data.size() / kDefaultBlockSize;
    AnnotatedOperation aop;
    *(aop.op.add_src_extents()) = ExtentForRange(0, num_blocks);
    *(aop.op.add_dst_extents()) = ExtentForRange(0, num_blocks);
    aop.op.set_type(InstallOperation::SOURCE_COPY);
    brillo::Blob src_hash;
    EXPECT_TRUE(HashCalculator::RawHashOfData(copied_data, &src_hash));
    if (add_hash)
      aop.op.set_src_sha256_hash(src_hash.data(), src_hash.size());

    return GeneratePayload(brillo::Blob(), {aop}, false);
  }

  // Apply |payload_data| on partition specified in |source_path|.
  // Expect result of performer_.Write() to be |expect_success|.
  // Returns the result of the payload application.
  brillo::Blob ApplyPayload(const brillo::Blob& payload_data,
                            const string& source_path,
                            bool expect_success) {
    return ApplyPayloadToData(payload_data, source_path, brillo::Blob(),
                              expect_success);
  }

  // Apply the payload provided in |payload_data| reading from the |source_path|
  // file and writing the contents to a new partition. The existing data in the
  // new target file are set to |target_data| before applying the payload.
  // Expect result of performer_.Write() to be |expect_success|.
  // Returns the result of the payload application.
  brillo::Blob ApplyPayloadToData(const brillo::Blob& payload_data,
                                  const string& source_path,
                                  const brillo::Blob& target_data,
                                  bool expect_success) {
    test_utils::ScopedTempFile new_part("Partition-XXXXXX");
    EXPECT_TRUE(test_utils::WriteFileVector(new_part.path(), target_data));

    // We installed the operations only in the rootfs partition, but the
    // delta performer needs to access all the partitions.
    fake_boot_control_.SetPartitionDevice(
<<<<<<< HEAD
        kLegacyPartitionNameRoot, install_plan_.target_slot, new_part.path());
=======
        kPartitionNameRoot, install_plan_.target_slot, new_part);
>>>>>>> 20262ad1
    fake_boot_control_.SetPartitionDevice(
        kPartitionNameRoot, install_plan_.source_slot, source_path);
    fake_boot_control_.SetPartitionDevice(
        kPartitionNameKernel, install_plan_.target_slot, "/dev/null");
    fake_boot_control_.SetPartitionDevice(
        kPartitionNameKernel, install_plan_.source_slot, "/dev/null");

    EXPECT_EQ(expect_success,
              performer_.Write(payload_data.data(), payload_data.size()));
    EXPECT_EQ(0, performer_.Close());

    brillo::Blob partition_data;
    EXPECT_TRUE(utils::ReadFile(new_part.path(), &partition_data));
    return partition_data;
  }

  // Calls delta performer's Write method by pretending to pass in bytes from a
  // delta file whose metadata size is actual_metadata_size and tests if all
  // checks are correctly performed if the install plan contains
  // expected_metadata_size and that the result of the parsing are as per
  // hash_checks_mandatory flag.
  void DoMetadataSizeTest(uint64_t expected_metadata_size,
                          uint64_t actual_metadata_size,
                          bool hash_checks_mandatory) {
    install_plan_.hash_checks_mandatory = hash_checks_mandatory;

    // Set a valid magic string and version number 1.
    EXPECT_TRUE(performer_.Write("CrAU", 4));
    uint64_t version = htobe64(kChromeOSMajorPayloadVersion);
    EXPECT_TRUE(performer_.Write(&version, 8));

    payload_.metadata_size = expected_metadata_size;
    ErrorCode error_code;
    // When filling in size in manifest, exclude the size of the 20-byte header.
    uint64_t size_in_manifest = htobe64(actual_metadata_size - 20);
    bool result = performer_.Write(&size_in_manifest, 8, &error_code);
    if (expected_metadata_size == actual_metadata_size ||
        !hash_checks_mandatory) {
      EXPECT_TRUE(result);
    } else {
      EXPECT_FALSE(result);
      EXPECT_EQ(ErrorCode::kDownloadInvalidMetadataSize, error_code);
    }

    EXPECT_LT(performer_.Close(), 0);
  }

  // Generates a valid delta file but tests the delta performer by suppling
  // different metadata signatures as per metadata_signature_test flag and
  // sees if the result of the parsing are as per hash_checks_mandatory flag.
  void DoMetadataSignatureTest(MetadataSignatureTest metadata_signature_test,
                               bool sign_payload,
                               bool hash_checks_mandatory) {
    // Loads the payload and parses the manifest.
    brillo::Blob payload = GeneratePayload(brillo::Blob(),
        vector<AnnotatedOperation>(), sign_payload,
        kChromeOSMajorPayloadVersion, kFullPayloadMinorVersion);

    LOG(INFO) << "Payload size: " << payload.size();

    install_plan_.hash_checks_mandatory = hash_checks_mandatory;

    MetadataParseResult expected_result, actual_result;
    ErrorCode expected_error, actual_error;

    // Fill up the metadata signature in install plan according to the test.
    switch (metadata_signature_test) {
      case kEmptyMetadataSignature:
        payload_.metadata_signature.clear();
        expected_result = MetadataParseResult::kError;
        expected_error = ErrorCode::kDownloadMetadataSignatureMissingError;
        break;

      case kInvalidMetadataSignature:
        payload_.metadata_signature = kBogusMetadataSignature1;
        expected_result = MetadataParseResult::kError;
        expected_error = ErrorCode::kDownloadMetadataSignatureMismatch;
        break;

      case kValidMetadataSignature:
      default:
        // Set the install plan's metadata size to be the same as the one
        // in the manifest so that we pass the metadata size checks. Only
        // then we can get to manifest signature checks.
        ASSERT_TRUE(PayloadSigner::GetMetadataSignature(
            payload.data(),
            payload_.metadata_size,
            GetBuildArtifactsPath(kUnittestPrivateKeyPath),
            &payload_.metadata_signature));
        EXPECT_FALSE(payload_.metadata_signature.empty());
        expected_result = MetadataParseResult::kSuccess;
        expected_error = ErrorCode::kSuccess;
        break;
    }

    // Ignore the expected result/error if hash checks are not mandatory.
    if (!hash_checks_mandatory) {
      expected_result = MetadataParseResult::kSuccess;
      expected_error = ErrorCode::kSuccess;
    }

    // Use the public key corresponding to the private key used above to
    // sign the metadata.
    string public_key_path = GetBuildArtifactsPath(kUnittestPublicKeyPath);
    EXPECT_TRUE(utils::FileExists(public_key_path.c_str()));
    performer_.set_public_key_path(public_key_path);

    // Init actual_error with an invalid value so that we make sure
    // ParsePayloadMetadata properly populates it in all cases.
    actual_error = ErrorCode::kUmaReportedMax;
    actual_result = performer_.ParsePayloadMetadata(payload, &actual_error);

    EXPECT_EQ(expected_result, actual_result);
    EXPECT_EQ(expected_error, actual_error);

    // Check that the parsed metadata size is what's expected. This test
    // implicitly confirms that the metadata signature is valid, if required.
    EXPECT_EQ(payload_.metadata_size, performer_.metadata_size_);
  }

  // Helper function to pretend that the ECC file descriptor was already opened.
  // Returns a pointer to the created file descriptor.
  FakeFileDescriptor* SetFakeECCFile(size_t size) {
    EXPECT_FALSE(performer_.source_ecc_fd_) << "source_ecc_fd_ already open.";
    FakeFileDescriptor* ret = new FakeFileDescriptor();
    fake_ecc_fd_.reset(ret);
    // Call open to simulate it was already opened.
    ret->Open("", 0);
    ret->SetFileSize(size);
    performer_.source_ecc_fd_ = fake_ecc_fd_;
    return ret;
  }

  uint64_t GetSourceEccRecoveredFailures() const {
    return performer_.source_ecc_recovered_failures_;
  }

  FakePrefs prefs_;
  InstallPlan install_plan_;
  InstallPlan::Payload payload_;
  FakeBootControl fake_boot_control_;
  FakeHardware fake_hardware_;
  MockDownloadActionDelegate mock_delegate_;
  FileDescriptorPtr fake_ecc_fd_;
  DeltaPerformer performer_{&prefs_,
                            &fake_boot_control_,
                            &fake_hardware_,
                            &mock_delegate_,
                            &install_plan_,
                            &payload_,
                            false /* interactive*/};
};

TEST_F(DeltaPerformerTest, FullPayloadWriteTest) {
  payload_.type = InstallPayloadType::kFull;
  brillo::Blob expected_data = brillo::Blob(std::begin(kRandomString),
                                            std::end(kRandomString));
  expected_data.resize(4096);  // block size
  vector<AnnotatedOperation> aops;
  AnnotatedOperation aop;
  *(aop.op.add_dst_extents()) = ExtentForRange(0, 1);
  aop.op.set_data_offset(0);
  aop.op.set_data_length(expected_data.size());
  aop.op.set_type(InstallOperation::REPLACE);
  aops.push_back(aop);

  brillo::Blob payload_data = GeneratePayload(expected_data, aops, false,
      kChromeOSMajorPayloadVersion, kFullPayloadMinorVersion);

  EXPECT_EQ(expected_data, ApplyPayload(payload_data, "/dev/null", true));
}

TEST_F(DeltaPerformerTest, ShouldCancelTest) {
  payload_.type = InstallPayloadType::kFull;
  brillo::Blob expected_data = brillo::Blob(std::begin(kRandomString),
                                            std::end(kRandomString));
  expected_data.resize(4096);  // block size
  vector<AnnotatedOperation> aops;
  AnnotatedOperation aop;
  *(aop.op.add_dst_extents()) = ExtentForRange(0, 1);
  aop.op.set_data_offset(0);
  aop.op.set_data_length(expected_data.size());
  aop.op.set_type(InstallOperation::REPLACE);
  aops.push_back(aop);

  brillo::Blob payload_data = GeneratePayload(expected_data, aops, false,
      kChromeOSMajorPayloadVersion, kFullPayloadMinorVersion);

  testing::Mock::VerifyAndClearExpectations(&mock_delegate_);
  EXPECT_CALL(mock_delegate_, ShouldCancel(_))
      .WillOnce(
          testing::DoAll(testing::SetArgPointee<0>(ErrorCode::kError),
                         testing::Return(true)));

  ApplyPayload(payload_data, "/dev/null", false);
}

TEST_F(DeltaPerformerTest, ReplaceOperationTest) {
  brillo::Blob expected_data = brillo::Blob(std::begin(kRandomString),
                                            std::end(kRandomString));
  expected_data.resize(4096);  // block size
  vector<AnnotatedOperation> aops;
  AnnotatedOperation aop;
  *(aop.op.add_dst_extents()) = ExtentForRange(0, 1);
  aop.op.set_data_offset(0);
  aop.op.set_data_length(expected_data.size());
  aop.op.set_type(InstallOperation::REPLACE);
  aops.push_back(aop);

  brillo::Blob payload_data = GeneratePayload(expected_data, aops, false);

  EXPECT_EQ(expected_data, ApplyPayload(payload_data, "/dev/null", true));
}

TEST_F(DeltaPerformerTest, ReplaceBzOperationTest) {
  brillo::Blob expected_data = brillo::Blob(std::begin(kRandomString),
                                            std::end(kRandomString));
  expected_data.resize(4096);  // block size
  brillo::Blob bz_data;
  EXPECT_TRUE(BzipCompress(expected_data, &bz_data));

  vector<AnnotatedOperation> aops;
  AnnotatedOperation aop;
  *(aop.op.add_dst_extents()) = ExtentForRange(0, 1);
  aop.op.set_data_offset(0);
  aop.op.set_data_length(bz_data.size());
  aop.op.set_type(InstallOperation::REPLACE_BZ);
  aops.push_back(aop);

  brillo::Blob payload_data = GeneratePayload(bz_data, aops, false);

  EXPECT_EQ(expected_data, ApplyPayload(payload_data, "/dev/null", true));
}

TEST_F(DeltaPerformerTest, ReplaceXzOperationTest) {
  brillo::Blob xz_data(std::begin(kXzCompressedData),
                         std::end(kXzCompressedData));
  // The compressed xz data contains only a single "a", but the operation should
  // pad the rest of the two blocks with zeros.
  brillo::Blob expected_data = brillo::Blob(4096, 0);
  expected_data[0] = 'a';

  AnnotatedOperation aop;
  *(aop.op.add_dst_extents()) = ExtentForRange(0, 1);
  aop.op.set_data_offset(0);
  aop.op.set_data_length(xz_data.size());
  aop.op.set_type(InstallOperation::REPLACE_XZ);
  vector<AnnotatedOperation> aops = {aop};

  brillo::Blob payload_data = GeneratePayload(xz_data, aops, false);

  EXPECT_EQ(expected_data, ApplyPayload(payload_data, "/dev/null", true));
}

TEST_F(DeltaPerformerTest, ZeroOperationTest) {
  brillo::Blob existing_data = brillo::Blob(4096 * 10, 'a');
  brillo::Blob expected_data = existing_data;
  // Blocks 4, 5 and 7 should have zeros instead of 'a' after the operation is
  // applied.
  std::fill(expected_data.data() + 4096 * 4, expected_data.data() + 4096 * 6,
            0);
  std::fill(expected_data.data() + 4096 * 7, expected_data.data() + 4096 * 8,
            0);

  AnnotatedOperation aop;
  *(aop.op.add_dst_extents()) = ExtentForRange(4, 2);
  *(aop.op.add_dst_extents()) = ExtentForRange(7, 1);
  aop.op.set_type(InstallOperation::ZERO);
  vector<AnnotatedOperation> aops = {aop};

  brillo::Blob payload_data = GeneratePayload(brillo::Blob(), aops, false);

  EXPECT_EQ(expected_data,
            ApplyPayloadToData(payload_data, "/dev/null", existing_data, true));
}

TEST_F(DeltaPerformerTest, SourceCopyOperationTest) {
  brillo::Blob expected_data(std::begin(kRandomString),
                             std::end(kRandomString));
  expected_data.resize(4096);  // block size
  AnnotatedOperation aop;
  *(aop.op.add_src_extents()) = ExtentForRange(0, 1);
  *(aop.op.add_dst_extents()) = ExtentForRange(0, 1);
  aop.op.set_type(InstallOperation::SOURCE_COPY);
  brillo::Blob src_hash;
  EXPECT_TRUE(HashCalculator::RawHashOfData(expected_data, &src_hash));
  aop.op.set_src_sha256_hash(src_hash.data(), src_hash.size());

  brillo::Blob payload_data = GeneratePayload(brillo::Blob(), {aop}, false);

  test_utils::ScopedTempFile source("Source-XXXXXX");
  EXPECT_TRUE(test_utils::WriteFileVector(source.path(), expected_data));

  EXPECT_EQ(expected_data, ApplyPayload(payload_data, source.path(), true));
}

TEST_F(DeltaPerformerTest, PuffdiffOperationTest) {
  AnnotatedOperation aop;
  *(aop.op.add_src_extents()) = ExtentForRange(0, 1);
  *(aop.op.add_dst_extents()) = ExtentForRange(0, 1);
  brillo::Blob puffdiff_payload(std::begin(puffdiff_patch),
                                std::end(puffdiff_patch));
  aop.op.set_data_offset(0);
  aop.op.set_data_length(puffdiff_payload.size());
  aop.op.set_type(InstallOperation::PUFFDIFF);
  brillo::Blob src(std::begin(src_deflates), std::end(src_deflates));
  src.resize(4096);  // block size
  brillo::Blob src_hash;
  EXPECT_TRUE(HashCalculator::RawHashOfData(src, &src_hash));
  aop.op.set_src_sha256_hash(src_hash.data(), src_hash.size());

  brillo::Blob payload_data = GeneratePayload(puffdiff_payload, {aop}, false);

  test_utils::ScopedTempFile source("Source-XXXXXX");
  EXPECT_TRUE(test_utils::WriteFileVector(source.path(), src));

  brillo::Blob dst(std::begin(dst_deflates), std::end(dst_deflates));
  EXPECT_EQ(dst, ApplyPayload(payload_data, source.path(), true));
}

TEST_F(DeltaPerformerTest, SourceHashMismatchTest) {
  brillo::Blob expected_data = {'f', 'o', 'o'};
  brillo::Blob actual_data = {'b', 'a', 'r'};
  expected_data.resize(4096);  // block size
  actual_data.resize(4096);    // block size

  AnnotatedOperation aop;
  *(aop.op.add_src_extents()) = ExtentForRange(0, 1);
  *(aop.op.add_dst_extents()) = ExtentForRange(0, 1);
  aop.op.set_type(InstallOperation::SOURCE_COPY);
  brillo::Blob src_hash;
  EXPECT_TRUE(HashCalculator::RawHashOfData(expected_data, &src_hash));
  aop.op.set_src_sha256_hash(src_hash.data(), src_hash.size());

  brillo::Blob payload_data = GeneratePayload(brillo::Blob(), {aop}, false);

  test_utils::ScopedTempFile source("Source-XXXXXX");
  EXPECT_TRUE(test_utils::WriteFileVector(source.path(), actual_data));

  EXPECT_EQ(actual_data, ApplyPayload(payload_data, source.path(), false));
}

// Test that the error-corrected file descriptor is used to read the partition
// since the source partition doesn't match the operation hash.
TEST_F(DeltaPerformerTest, ErrorCorrectionSourceCopyFallbackTest) {
  constexpr size_t kCopyOperationSize = 4 * 4096;
  test_utils::ScopedTempFile source("Source-XXXXXX");
  // Write invalid data to the source image, which doesn't match the expected
  // hash.
  brillo::Blob invalid_data(kCopyOperationSize, 0x55);
  EXPECT_TRUE(test_utils::WriteFileVector(source.path(), invalid_data));

  // Setup the fec file descriptor as the fake stream, which matches
  // |expected_data|.
  FakeFileDescriptor* fake_fec = SetFakeECCFile(kCopyOperationSize);
  brillo::Blob expected_data = FakeFileDescriptorData(kCopyOperationSize);

  brillo::Blob payload_data = GenerateSourceCopyPayload(expected_data, true);
  EXPECT_EQ(expected_data, ApplyPayload(payload_data, source.path(), true));
  // Verify that the fake_fec was actually used.
  EXPECT_EQ(1U, fake_fec->GetReadOps().size());
  EXPECT_EQ(1U, GetSourceEccRecoveredFailures());
}

// Test that the error-corrected file descriptor is used to read a partition
// when no hash is available for SOURCE_COPY but it falls back to the normal
// file descriptor when the size of the error corrected one is too small.
TEST_F(DeltaPerformerTest, ErrorCorrectionSourceCopyWhenNoHashFallbackTest) {
  constexpr size_t kCopyOperationSize = 4 * 4096;
  test_utils::ScopedTempFile source("Source-XXXXXX");
  // Setup the source path with the right expected data.
  brillo::Blob expected_data = FakeFileDescriptorData(kCopyOperationSize);
  EXPECT_TRUE(test_utils::WriteFileVector(source.path(), expected_data));

  // Setup the fec file descriptor as the fake stream, with smaller data than
  // the expected.
  FakeFileDescriptor* fake_fec = SetFakeECCFile(kCopyOperationSize / 2);

  // The payload operation doesn't include an operation hash.
  brillo::Blob payload_data = GenerateSourceCopyPayload(expected_data, false);
  EXPECT_EQ(expected_data, ApplyPayload(payload_data, source.path(), true));
  // Verify that the fake_fec was attempted to be used. Since the file
  // descriptor is shorter it can actually do more than one read to realize it
  // reached the EOF.
  EXPECT_LE(1U, fake_fec->GetReadOps().size());
  // This fallback doesn't count as an error-corrected operation since the
  // operation hash was not available.
  EXPECT_EQ(0U, GetSourceEccRecoveredFailures());
}

TEST_F(DeltaPerformerTest, ChooseSourceFDTest) {
  constexpr size_t kSourceSize = 4 * 4096;
  test_utils::ScopedTempFile source("Source-XXXXXX");
  // Write invalid data to the source image, which doesn't match the expected
  // hash.
  brillo::Blob invalid_data(kSourceSize, 0x55);
  EXPECT_TRUE(test_utils::WriteFileVector(source.path(), invalid_data));

  performer_.source_fd_ = std::make_shared<EintrSafeFileDescriptor>();
  performer_.source_fd_->Open(source.path().c_str(), O_RDONLY);
  performer_.block_size_ = 4096;

  // Setup the fec file descriptor as the fake stream, which matches
  // |expected_data|.
  FakeFileDescriptor* fake_fec = SetFakeECCFile(kSourceSize);
  brillo::Blob expected_data = FakeFileDescriptorData(kSourceSize);

  InstallOperation op;
  *(op.add_src_extents()) = ExtentForRange(0, kSourceSize / 4096);
  brillo::Blob src_hash;
  EXPECT_TRUE(HashCalculator::RawHashOfData(expected_data, &src_hash));
  op.set_src_sha256_hash(src_hash.data(), src_hash.size());

  ErrorCode error = ErrorCode::kSuccess;
  EXPECT_EQ(performer_.source_ecc_fd_, performer_.ChooseSourceFD(op, &error));
  EXPECT_EQ(ErrorCode::kSuccess, error);
  // Verify that the fake_fec was actually used.
  EXPECT_EQ(1U, fake_fec->GetReadOps().size());
  EXPECT_EQ(1U, GetSourceEccRecoveredFailures());
}

TEST_F(DeltaPerformerTest, ExtentsToByteStringTest) {
  uint64_t test[] = {1, 1, 4, 2, 0, 1};
  static_assert(arraysize(test) % 2 == 0, "Array size uneven");
  const uint64_t block_size = 4096;
  const uint64_t file_length = 4 * block_size - 13;

  google::protobuf::RepeatedPtrField<Extent> extents;
  for (size_t i = 0; i < arraysize(test); i += 2) {
    *(extents.Add()) = ExtentForRange(test[i], test[i + 1]);
  }

  string expected_output = "4096:4096,16384:8192,0:4083";
  string actual_output;
  EXPECT_TRUE(DeltaPerformer::ExtentsToBsdiffPositionsString(extents,
                                                             block_size,
                                                             file_length,
                                                             &actual_output));
  EXPECT_EQ(expected_output, actual_output);
}

TEST_F(DeltaPerformerTest, ValidateManifestFullGoodTest) {
  // The Manifest we are validating.
  DeltaArchiveManifest manifest;
  manifest.mutable_new_kernel_info();
  manifest.mutable_new_rootfs_info();
  manifest.set_minor_version(kFullPayloadMinorVersion);

  RunManifestValidation(manifest,
                        kChromeOSMajorPayloadVersion,
                        InstallPayloadType::kFull,
                        ErrorCode::kSuccess);
}

TEST_F(DeltaPerformerTest, ValidateManifestDeltaGoodTest) {
  // The Manifest we are validating.
  DeltaArchiveManifest manifest;
  manifest.mutable_old_kernel_info();
  manifest.mutable_old_rootfs_info();
  manifest.mutable_new_kernel_info();
  manifest.mutable_new_rootfs_info();
  manifest.set_minor_version(kMaxSupportedMinorPayloadVersion);

  RunManifestValidation(manifest,
                        kChromeOSMajorPayloadVersion,
                        InstallPayloadType::kDelta,
                        ErrorCode::kSuccess);
}

TEST_F(DeltaPerformerTest, ValidateManifestDeltaMinGoodTest) {
  // The Manifest we are validating.
  DeltaArchiveManifest manifest;
  manifest.mutable_old_kernel_info();
  manifest.mutable_old_rootfs_info();
  manifest.mutable_new_kernel_info();
  manifest.mutable_new_rootfs_info();
  manifest.set_minor_version(kMinSupportedMinorPayloadVersion);

  RunManifestValidation(manifest,
                        kChromeOSMajorPayloadVersion,
                        InstallPayloadType::kDelta,
                        ErrorCode::kSuccess);
}

TEST_F(DeltaPerformerTest, ValidateManifestFullUnsetMinorVersion) {
  // The Manifest we are validating.
  DeltaArchiveManifest manifest;

  RunManifestValidation(manifest,
                        kMaxSupportedMajorPayloadVersion,
                        InstallPayloadType::kFull,
                        ErrorCode::kSuccess);
}

TEST_F(DeltaPerformerTest, ValidateManifestDeltaUnsetMinorVersion) {
  // The Manifest we are validating.
  DeltaArchiveManifest manifest;
  // Add an empty old_rootfs_info() to trick the DeltaPerformer into think that
  // this is a delta payload manifest with a missing minor version.
  manifest.mutable_old_rootfs_info();

  RunManifestValidation(manifest,
                        kMaxSupportedMajorPayloadVersion,
                        InstallPayloadType::kDelta,
                        ErrorCode::kUnsupportedMinorPayloadVersion);
}

TEST_F(DeltaPerformerTest, ValidateManifestFullOldKernelTest) {
  // The Manifest we are validating.
  DeltaArchiveManifest manifest;
  manifest.mutable_old_kernel_info();
  manifest.mutable_new_kernel_info();
  manifest.mutable_new_rootfs_info();
  manifest.set_minor_version(kMaxSupportedMinorPayloadVersion);

  RunManifestValidation(manifest,
                        kChromeOSMajorPayloadVersion,
                        InstallPayloadType::kFull,
                        ErrorCode::kPayloadMismatchedType);
}

TEST_F(DeltaPerformerTest, ValidateManifestFullOldRootfsTest) {
  // The Manifest we are validating.
  DeltaArchiveManifest manifest;
  manifest.mutable_old_rootfs_info();
  manifest.mutable_new_kernel_info();
  manifest.mutable_new_rootfs_info();
  manifest.set_minor_version(kMaxSupportedMinorPayloadVersion);

  RunManifestValidation(manifest,
                        kChromeOSMajorPayloadVersion,
                        InstallPayloadType::kFull,
                        ErrorCode::kPayloadMismatchedType);
}

TEST_F(DeltaPerformerTest, ValidateManifestFullPartitionUpdateTest) {
  // The Manifest we are validating.
  DeltaArchiveManifest manifest;
  PartitionUpdate* partition = manifest.add_partitions();
  partition->mutable_old_partition_info();
  partition->mutable_new_partition_info();
  manifest.set_minor_version(kMaxSupportedMinorPayloadVersion);

  RunManifestValidation(manifest,
                        kBrilloMajorPayloadVersion,
                        InstallPayloadType::kFull,
                        ErrorCode::kPayloadMismatchedType);
}

TEST_F(DeltaPerformerTest, ValidateManifestBadMinorVersion) {
  // The Manifest we are validating.
  DeltaArchiveManifest manifest;

  // Generate a bad version number.
  manifest.set_minor_version(kMaxSupportedMinorPayloadVersion + 10000);
  // Mark the manifest as a delta payload by setting old_rootfs_info.
  manifest.mutable_old_rootfs_info();

  RunManifestValidation(manifest,
                        kMaxSupportedMajorPayloadVersion,
                        InstallPayloadType::kDelta,
                        ErrorCode::kUnsupportedMinorPayloadVersion);
}

TEST_F(DeltaPerformerTest, ValidateManifestDowngrade) {
  // The Manifest we are validating.
  DeltaArchiveManifest manifest;

  manifest.set_minor_version(kFullPayloadMinorVersion);
  manifest.set_max_timestamp(1);
  fake_hardware_.SetBuildTimestamp(2);

  RunManifestValidation(manifest,
                        kMaxSupportedMajorPayloadVersion,
                        InstallPayloadType::kFull,
                        ErrorCode::kPayloadTimestampError);
}

TEST_F(DeltaPerformerTest, BrilloMetadataSignatureSizeTest) {
  unsigned int seed = time(nullptr);
  EXPECT_TRUE(performer_.Write(kDeltaMagic, sizeof(kDeltaMagic)));

  uint64_t major_version = htobe64(kBrilloMajorPayloadVersion);
  EXPECT_TRUE(performer_.Write(&major_version, 8));

  uint64_t manifest_size = rand_r(&seed) % 256;
  uint64_t manifest_size_be = htobe64(manifest_size);
  EXPECT_TRUE(performer_.Write(&manifest_size_be, 8));

  uint32_t metadata_signature_size = rand_r(&seed) % 256;
  uint32_t metadata_signature_size_be = htobe32(metadata_signature_size);
  EXPECT_TRUE(performer_.Write(&metadata_signature_size_be, 4));

  EXPECT_LT(performer_.Close(), 0);

  EXPECT_TRUE(performer_.IsHeaderParsed());
  EXPECT_EQ(kBrilloMajorPayloadVersion, performer_.major_payload_version_);
  EXPECT_EQ(24 + manifest_size, performer_.metadata_size_);  // 4 + 8 + 8 + 4
  EXPECT_EQ(metadata_signature_size, performer_.metadata_signature_size_);
}

TEST_F(DeltaPerformerTest, BrilloParsePayloadMetadataTest) {
  brillo::Blob payload_data = GeneratePayload({}, {}, true,
                                              kBrilloMajorPayloadVersion,
                                              kSourceMinorPayloadVersion);
  install_plan_.hash_checks_mandatory = true;
  performer_.set_public_key_path(GetBuildArtifactsPath(kUnittestPublicKeyPath));
  ErrorCode error;
  EXPECT_EQ(MetadataParseResult::kSuccess,
            performer_.ParsePayloadMetadata(payload_data, &error));
  EXPECT_EQ(ErrorCode::kSuccess, error);
}

TEST_F(DeltaPerformerTest, BadDeltaMagicTest) {
  EXPECT_TRUE(performer_.Write("junk", 4));
  EXPECT_FALSE(performer_.Write("morejunk", 8));
  EXPECT_LT(performer_.Close(), 0);
}

TEST_F(DeltaPerformerTest, MissingMandatoryMetadataSizeTest) {
  DoMetadataSizeTest(0, 75456, true);
}

TEST_F(DeltaPerformerTest, MissingNonMandatoryMetadataSizeTest) {
  DoMetadataSizeTest(0, 123456, false);
}

TEST_F(DeltaPerformerTest, InvalidMandatoryMetadataSizeTest) {
  DoMetadataSizeTest(13000, 140000, true);
}

TEST_F(DeltaPerformerTest, InvalidNonMandatoryMetadataSizeTest) {
  DoMetadataSizeTest(40000, 50000, false);
}

TEST_F(DeltaPerformerTest, ValidMandatoryMetadataSizeTest) {
  DoMetadataSizeTest(85376, 85376, true);
}

TEST_F(DeltaPerformerTest, MandatoryEmptyMetadataSignatureTest) {
  DoMetadataSignatureTest(kEmptyMetadataSignature, true, true);
}

TEST_F(DeltaPerformerTest, NonMandatoryEmptyMetadataSignatureTest) {
  DoMetadataSignatureTest(kEmptyMetadataSignature, true, false);
}

TEST_F(DeltaPerformerTest, MandatoryInvalidMetadataSignatureTest) {
  DoMetadataSignatureTest(kInvalidMetadataSignature, true, true);
}

TEST_F(DeltaPerformerTest, NonMandatoryInvalidMetadataSignatureTest) {
  DoMetadataSignatureTest(kInvalidMetadataSignature, true, false);
}

TEST_F(DeltaPerformerTest, MandatoryValidMetadataSignature1Test) {
  DoMetadataSignatureTest(kValidMetadataSignature, false, true);
}

TEST_F(DeltaPerformerTest, MandatoryValidMetadataSignature2Test) {
  DoMetadataSignatureTest(kValidMetadataSignature, true, true);
}

TEST_F(DeltaPerformerTest, NonMandatoryValidMetadataSignatureTest) {
  DoMetadataSignatureTest(kValidMetadataSignature, true, false);
}

TEST_F(DeltaPerformerTest, UsePublicKeyFromResponse) {
  base::FilePath key_path;

  // The result of the GetPublicKeyResponse() method is based on three things
  //
  //  1. Whether it's an official build; and
  //  2. Whether the Public RSA key to be used is in the root filesystem; and
  //  3. Whether the response has a public key
  //
  // We test all eight combinations to ensure that we only use the
  // public key in the response if
  //
  //  a. it's not an official build; and
  //  b. there is no key in the root filesystem.

  base::ScopedTempDir temp_dir;
  ASSERT_TRUE(temp_dir.CreateUniqueTempDir());
  string non_existing_file = temp_dir.GetPath().Append("non-existing").value();
  string existing_file = temp_dir.GetPath().Append("existing").value();
  EXPECT_EQ(0, System(base::StringPrintf("touch %s", existing_file.c_str())));

  // Non-official build, non-existing public-key, key in response -> true
  fake_hardware_.SetIsOfficialBuild(false);
  performer_.public_key_path_ = non_existing_file;
  // This is the result of 'echo "Test" | base64' and is not meant to be a
  // valid public key, but it is valid base-64.
  constexpr char kBase64TestKey[] = "VGVzdAo=";
  install_plan_.public_key_rsa = kBase64TestKey;
  EXPECT_TRUE(performer_.GetPublicKeyFromResponse(&key_path));
  EXPECT_FALSE(key_path.empty());
  EXPECT_EQ(unlink(key_path.value().c_str()), 0);
  // Same with official build -> false
  fake_hardware_.SetIsOfficialBuild(true);
  EXPECT_FALSE(performer_.GetPublicKeyFromResponse(&key_path));

  // Non-official build, existing public-key, key in response -> false
  fake_hardware_.SetIsOfficialBuild(false);
  performer_.public_key_path_ = existing_file;
  install_plan_.public_key_rsa = kBase64TestKey;
  EXPECT_FALSE(performer_.GetPublicKeyFromResponse(&key_path));
  // Same with official build -> false
  fake_hardware_.SetIsOfficialBuild(true);
  EXPECT_FALSE(performer_.GetPublicKeyFromResponse(&key_path));

  // Non-official build, non-existing public-key, no key in response -> false
  fake_hardware_.SetIsOfficialBuild(false);
  performer_.public_key_path_ = non_existing_file;
  install_plan_.public_key_rsa = "";
  EXPECT_FALSE(performer_.GetPublicKeyFromResponse(&key_path));
  // Same with official build -> false
  fake_hardware_.SetIsOfficialBuild(true);
  EXPECT_FALSE(performer_.GetPublicKeyFromResponse(&key_path));

  // Non-official build, existing public-key, no key in response -> false
  fake_hardware_.SetIsOfficialBuild(false);
  performer_.public_key_path_ = existing_file;
  install_plan_.public_key_rsa = "";
  EXPECT_FALSE(performer_.GetPublicKeyFromResponse(&key_path));
  // Same with official build -> false
  fake_hardware_.SetIsOfficialBuild(true);
  EXPECT_FALSE(performer_.GetPublicKeyFromResponse(&key_path));

  // Non-official build, non-existing public-key, key in response
  // but invalid base64 -> false
  fake_hardware_.SetIsOfficialBuild(false);
  performer_.public_key_path_ = non_existing_file;
  install_plan_.public_key_rsa = "not-valid-base64";
  EXPECT_FALSE(performer_.GetPublicKeyFromResponse(&key_path));
}

TEST_F(DeltaPerformerTest, ConfVersionsMatch) {
  // Test that the versions in update_engine.conf that is installed to the
  // image match the maximum supported delta versions in the update engine.
  uint32_t minor_version;
  brillo::KeyValueStore store;
  EXPECT_TRUE(store.Load(GetBuildArtifactsPath().Append("update_engine.conf")));
  EXPECT_TRUE(utils::GetMinorVersion(store, &minor_version));
  EXPECT_EQ(kMaxSupportedMinorPayloadVersion, minor_version);

  string major_version_str;
  uint64_t major_version;
  EXPECT_TRUE(store.GetString("PAYLOAD_MAJOR_VERSION", &major_version_str));
  EXPECT_TRUE(base::StringToUint64(major_version_str, &major_version));
  EXPECT_EQ(kMaxSupportedMajorPayloadVersion, major_version);
}

}  // namespace chromeos_update_engine<|MERGE_RESOLUTION|>--- conflicted
+++ resolved
@@ -270,11 +270,7 @@
     // We installed the operations only in the rootfs partition, but the
     // delta performer needs to access all the partitions.
     fake_boot_control_.SetPartitionDevice(
-<<<<<<< HEAD
-        kLegacyPartitionNameRoot, install_plan_.target_slot, new_part.path());
-=======
-        kPartitionNameRoot, install_plan_.target_slot, new_part);
->>>>>>> 20262ad1
+        kPartitionNameRoot, install_plan_.target_slot, new_part.path());
     fake_boot_control_.SetPartitionDevice(
         kPartitionNameRoot, install_plan_.source_slot, source_path);
     fake_boot_control_.SetPartitionDevice(
